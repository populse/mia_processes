--- conflicted
+++ resolved
@@ -150,18 +150,14 @@
 
         except Exception as e:
             print('{0}: {1}'.format(e.__class__, e))
-<<<<<<< HEAD
-=======
 
     def relax_nipype_exists_constraints(self):
         if hasattr(self, 'process') and hasattr(self.process, 'inputs'):
             ni_inputs = self.process.inputs
             for name, trait in ni_inputs.traits().items():
                 relax_exists_constraint(trait)
-
     def manage_matlab_launch_parameters(self):
         """Set the Matlab's config parameters when a Nipype process is used.
-
         Called in bricks.
         """
         # Note: this is a non-general trick which should probably not be here.
@@ -170,5 +166,4 @@
             self.process.inputs.use_mcr = self.use_mcr
             self.process.inputs.paths = self.paths
             self.process.inputs.matlab_cmd = self.matlab_cmd
-            self.process.inputs.mfile = self.mfile
->>>>>>> 2b285df0
+            self.process.inputs.mfile = self.mfile