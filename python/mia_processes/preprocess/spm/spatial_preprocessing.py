# -*- coding: utf-8 -*- #

"""The spm preprocess library of the mia_processes package.

The purpose of this module is to customise the main spm preprocessing bricks
provided by nipype and to correct some things that do not work directly in
populse_mia.

:Contains:
    :Class:
        - Coregister
        - NewSegment
        - Normalize12
        - Realign
        - Smooth

"""

##########################################################################
# mia_processes - Copyright (C) IRMaGe/CEA, 2018
# Distributed under the terms of the CeCILL license, as published by
# the CEA-CNRS-INRIA. Refer to the LICENSE file or to
# http://www.cecill.info/licences/Licence_CeCILL_V2.1-en.html
# for details.
##########################################################################

# mia_processes import
from .nipype_extension import NewSegmentMia

# populse_mia imports
from populse_mia.software_properties import Config
from populse_mia.user_interface.pipeline_manager.process_mia import ProcessMIA

# soma-base import
from soma.controller.trait_utils import relax_exists_constraint

# nipype import
from nipype.interfaces import spm
from nipype.interfaces.base import (File, InputMultiPath, InputMultiObject,
                                    OutputMultiPath, traits_extension)
from nipype.interfaces.spm.base import ImageFileSPM

# Other imports
import os
from traits.api import Undefined, Float
import traits.api as traits
from pathlib import Path

class Coregister(ProcessMIA):
    """
    *Align together scans of different modalities*

    Please, see the complete documention for the `Coregister brick in the populse.mia_processes web site
    <https://populse.github.io/mia_processes/documentation/preprocess/spm/Coregister.html>`_

    """

    use_mcr = traits.Bool(optional=True, userlevel=1)
    paths = InputMultiObject(traits.Directory(), optional=True, userlevel=1)
    matlab_cmd = traits_extension.Str(optional=True, userlevel=1)
    mfile = traits.Bool(optional=True, userlevel=1)

    def __init__(self):
        """Dedicated to the attributes initialisation/instanciation.
        
        The input and output plugs are defined here. The special
        'self.requirement' attribute (optional) is used to define the
        third-party products necessary for the running of the brick.
        """
        # Initialisation of the objects needed for the launch of the brick
        super(Coregister, self).__init__()

        # Third party softwares required for the execution of the brick
        self.requirement = ['spm']

        # Inputs description
        target_desc = ('The reference file to register to. An existing,'
                       ' uncompressed file (valid extensions:'
                       ' [.img, .nii, .hdr]).')
        source_desc = ('File to register to target image. A list of items which'
                       ' are an existing, uncompressed file (valid extensions:'
                       ' [.img, .nii, .hdr]).')
        apply_to_files_desc = ('Files to apply transformation to (a list of'
                               ' items which are an existing file name, (valid'
                               ' extensions: [.img, .nii, .hdr]).')
        jobtype_desc = "One of 'estwrite' or 'estimate' or 'write'."
        cost_function_desc = "One of 'mi' or 'nmi' or 'ecc' or 'ncc'."
        separation_desc = ('Sampling separation in mm (a list of items which'
                           ' are a float).')
        tolerance_desc = ('The acceptable tolerance for each of 12 params (a'
                          ' list of items which are a float).')
        fwhm_desc = ('Gaussian smoothing kernel width (mm) applied to the'
                     ' 256*256 joint histogram (a list of 2 items which are'
                     ' a float).')
        write_interp_desc = ('0 <= a long integer <= 7. The method by which the'
                             ' images are sampled when being written in a'
                             ' different space.')
        write_wrap_desc = ('A list of from 3 to 3 items which are an integer'
                           ' (int or long).')
        write_mask_desc = 'Mask output image (a boolean)'
        out_prefix_desc = 'Coregisterd output prefix (a string).'
        
        # Outputs description
        coregistered_source_desc = ("Coregistered source files, corresponding "
                                    "to 'source' images, (a pathlike object "
                                    "or string representing a file, or a list "
                                    "of pathlike objects or strings "
                                    "representing a file).")
        coregistered_files_desc = ("Coregistered other files, corresponding"
                                   " to 'apply_to_files', (a pathlike object "
                                    "or string representing a file, or a list "
                                    "of pathlike objects or strings "
                                    "representing a file).")

        # Inputs traits 
        self.add_trait("target",
                       ImageFileSPM(copyfile=False,
                                    output=False,
                                    optional=False,
                                    desc=target_desc))
        
        self.add_trait("source",
                       InputMultiPath(traits.Either(ImageFileSPM(),
                                                    Undefined),
                                      value=[Undefined],
                                      copyfile=True,
                                      output=False,
                                      optional=False,
                                      desc=source_desc))
        
        self.add_trait("apply_to_files",
                       InputMultiPath(traits.Either(File(),
                                                    Undefined),
                                      value=[Undefined],
                                      copyfile=True,
                                      output=False,
                                      optional=True,
                                      desc=apply_to_files_desc))

        self.add_trait("jobtype",
                       traits.Enum('estimate',
                                   'estwrite',
                                   'write',
                                   output=False,
                                   optional=True,
                                   desc=jobtype_desc))

        self.add_trait("cost_function",
                       traits.Enum('nmi',
                                   'mi',
                                   'ecc',
                                   'ncc',
                                   output=False,
                                   optional=True,
                                   desc=cost_function_desc))

        self.add_trait("separation",
                       traits.List(value=[4.0, 2.0],
                                   trait=traits.Range(low=0.0, high=None),
                                   minlen=1,
                                   maxlen=32,
                                   output=False,
                                   optional=True,
                                   desc=separation_desc))

        self.add_trait("tolerance",
                       traits.List(value=[.02, .02, .02, 0.001, 0.001, 0.001,
                                          .01, .01, .01, 0.001, 0.001, 0.001],
                                   trait=traits.Range(low=0.0, high=None),
                                   minlen=12,
                                   maxlen=12,
                                   output=False,
                                   optional=True,
                                   desc=tolerance_desc))

        self.add_trait("fwhm",
                       traits.List(value=[7.0, 7.0],
                                   trait=traits.Range(low=0.0, high=None),
                                   minlen=2,
                                   maxlen=2,
                                   output=False,
                                   optional=True,
                                   desc=fwhm_desc))

        self.add_trait("write_interp",
                       traits.Range(value=4,
                                    low=0,
                                    high=7,
                                    output=False,
                                    optional=True,
                                    desc=write_interp_desc))

        self.add_trait("write_wrap",
                       traits.List(value=[0, 0, 0],
                                   trait=traits.Range(low=0, high=1),
                                   minlen=3,
                                   maxlen=3,
                                   output=False,
                                   optional=True,
                                   desc=write_wrap_desc))

        self.add_trait("write_mask",
                       traits.Bool(default_value=False,
                                   output=False,
                                   optional=True,
                                   desc=write_mask_desc))

        self.add_trait("out_prefix",
                       traits.String('r',
                                     output=False,
                                     optional=True,
                                     desc=out_prefix_desc))

        # Output traits
        self.add_trait("coregistered_source",
                       OutputMultiPath(File(),
                                       output=True,
                                       desc=coregistered_source_desc))

        self.add_trait("coregistered_files",
                       OutputMultiPath(File(),
                                       output=True,
                                       optional=True,
                                       desc=coregistered_files_desc))

        self.process = spm.Coregister()

    def list_outputs(self, is_plugged=None):
        """Dedicated to the initialisation step of the brick.

        The main objective of this method is to produce the outputs of the
        bricks (self.outputs) and the associated tags (self.inheritance_dic),
        if defined here. In order not to include an output in the database,
        this output must be a value of the optional key 'notInDb' of the
        self.outputs dictionary. To work properly this method must return 
        self.make_initResult() object.

        :param is_plugged: the state, linked or not, of the plugs.
        :returns: a dictionary with requirement, outputs and inheritance_dict.
        """
        # Using the inheritance to ProcessMIA class, list_outputs method
        super(Coregister, self).list_outputs()
        
        # Outputs definition and tags inheritance (optional)
        if self.outputs:
            self.outputs = {}

        if self.inheritance_dict:
            self.inheritance_dict = {}

        if (self.target and self.source and
              self.source != [Undefined] and self.jobtype):
            self.process.inputs.target = self.target
            self.process.inputs.source = self.source
            self.process.inputs.jobtype = self.jobtype

            if self.apply_to_files and self.apply_to_files != [Undefined]:
                self.process.inputs.apply_to_files = self.apply_to_files

            else:
                self.apply_to_files = Undefined

            if self.out_prefix:
                self.process.inputs.out_prefix = self.out_prefix

            self.outputs = self.process._list_outputs()

        if self.outputs:
            outputs_coregsource = None
            outputs_coregfiles = None
        
            for key, values in self.outputs.items():

                if key == "coregistered_source":
                    outputs_coregsource = values.copy()
                    
                    for fullname in values:
                        path, filename_out = os.path.split(fullname)

                        if not self.jobtype == "estimate":

                            if self.out_prefix:
                                filename_in = filename_out[
                                                  len(self.out_prefix):]
                        
                            else:
                                filename_in = filename_out[len('r'):]

                        else:
                            filename_in = filename_out
    
                        if os.path.join(path, filename_in) in self.source:
                            self.inheritance_dict[
                                           fullname] = os.path.join(path,
                                                                    filename_in)

                        if self.jobtype == "estwrite":

                            if isinstance(outputs_coregsource, list):
                                outputs_coregsource.append(
                                                os.path.join(path, filename_in))
                                self.inheritance_dict[os.path.join(path,
                                                                   filename_in)
                                                     ] = os.path.join(path,
                                                                    filename_in)
                                
                if (key == "coregistered_files" and
                    not values in ["<undefined>", traits.Undefined]):
                    outputs_coregfiles = values.copy()
                    
                    for fullname in values:
                        path, filename_out = os.path.split(fullname)

                        if not self.jobtype == "estimate":

                            if self.out_prefix:
                                filename_in = filename_out[
                                                  len(self.out_prefix):]

                            else:
                                filename_in = filename_out[len('r'):]

                        else:
                            filename_in = filename_out

                        if os.path.join(path,
                                        filename_in) in self.apply_to_files:
                            self.inheritance_dict[
                                           fullname] = os.path.join(path,
                                                                    filename_in)

                        if self.jobtype == "estwrite":

                            if isinstance(outputs_coregfiles, list):
                                outputs_coregfiles.append(
                                               os.path.join(path, filename_in))
                                self.inheritance_dict[os.path.join(path,
                                                                   filename_in)
                                                     ] = os.path.join(path,
                                                                    filename_in)

            if outputs_coregsource:
                self.outputs["coregistered_source"] = outputs_coregsource

            if outputs_coregfiles:
                self.outputs["coregistered_files"] = outputs_coregfiles

        # Return the requirement, outputs and inheritance_dict
        return self.make_initResult()

    def run_process_mia(self):
        """Dedicated to the process launch step of the brick."""
        super(Coregister, self).run_process_mia()

        if (self.target and self.source and
                self.source != [Undefined] and self.jobtype):
            self.process.inputs.target = self.target
            self.process.inputs.source = self.source
            self.process.inputs.jobtype = self.jobtype

            if self.apply_to_files and self.apply_to_files != [Undefined]:
                self.process.inputs.apply_to_files = self.apply_to_files

            if self.out_prefix:
                self.process.inputs.out_prefix = self.out_prefix

        self.process.inputs.target = self.target
        self.process.inputs.source = self.source
        self.process.inputs.apply_to_files = self.apply_to_files
        self.process.inputs.jobtype = self.jobtype
        self.process.inputs.cost_function = self.cost_function
        self.process.inputs.fwhm = self.fwhm
        self.process.inputs.separation = self.separation
        self.process.inputs.tolerance = self.tolerance
        self.process.inputs.out_prefix = self.out_prefix
        self.process.run()


class NewSegment(ProcessMIA):
    """
    *Segmentation: Segments,  bias  corrects  and  spatially normalises - all in the same model*

    Please, see the complete documention for the `NewSegment brick in the populse.mia_processes web site
    <https://populse.github.io/mia_processes/documentation/preprocess/spm/NewSegment.html>`_

    """

    use_mcr = traits.Bool(optional=True, userlevel=1)
    paths = InputMultiObject(traits.Directory(), optional=True, userlevel=1)
    matlab_cmd = traits_extension.Str(optional=True, userlevel=1)
    mfile = traits.Bool(optional=True, userlevel=1)

    def __init__(self):
        """Dedicated to the attributes initialisation / instanciation.
        
        The input and output plugs are defined here. The special
        'self.requirement' attribute (optional) is used to define the
        third-party products necessary for the running of the brick.
        """
        # initialisation of the objects needed for the launch of the brick
        super(NewSegment, self).__init__()

        # Third party softwares required for the execution of the brick
        self.requirement = ['spm']

        # Inputs description
        
        channel_files_desc = ('Path of the scans for processing, valid '
                              'extensions: [.img, .nii, .hdr]. A list with one '
                              'string element corresponding to an existing '
                              'path file.')
        channel_info_desc = ('A tuple with the following values: bias '
                             'reguralisation -a float between 0 and 10-, bias '
                             'FWHM -a float between 20 and infinity-, which '
                             'maps to save -a tuple of two boolean values '
                             '(estimated bias field, bias corrected image)-.')
        tissues_desc = ('A list of tuples with the following values for each '
                        'tissue types (grey matter, white matter, etc.): '
                        '(tissue probability map (4D), 1-based index to frame),'
                        ' number of gaussians, (which maps to save: Native,'
                        'DARTEL), (which maps to save: Unmodulated, Modulated),'
                        ' ...')
        warping_regularization_desc = ('Define of the roughness of the '
                                       'deformations for registration using '
                                       '1 or 5 elements: a float or a list of '
                                       'floats, the latter is required '
                                       'by SPM12.')
        affine_regularization_desc = ('Standard space for affine registration: '
                                      'mni, eastern, subj or none.')

        sampling_distance_desc = ('Approximate distance between sampled points '
                                 'when estimating the model parameters: '
                                 'a float.')

        write_deformation_fields = ('Which deformation fields, that can be used'
                                    ' by the deformation utility, to save: a '
                                    'list of 2 booleans for Inverse, Forward.')

        # Outputs description
        bias_corrected_images_desc = ('Bias corrected images (a pathlike '
                                      'object or string representing a file, '
                                      'or a list of pathlike objects or '
                                      'strings representing a file).')
        bias_field_images_desc = ('Estimated bias field (a pathlike object or'
                                  'string representing a file, or a list of '
                                  'pathlike objects or strings representing a '
                                  'file).')
        native_class_images_desc = ('Native space probability maps (a list of '
                                    'items which are a list of items which are '
                                    'a pathlike object or string representing '
                                    'a file).')
        dartel_input_images_desc = ('“Imported” class images into a form that '
                                    'can be used with the Dartel toolbox (a '
                                    'list of items which are a list of items '
                                    'which are a pathlike object or string '
                                    'representing a file).')
        modulated_class_images_desc = ('Modulated and normalised class images '
                                       '(a list of items which are a list of '
                                       'items which are a pathlike object or '
                                       'string representing a file).')
        normalized_class_images_desc = ('Normalised class images, without '
                                        'modulation (a list of items which are '
                                        'a list of items which are a pathlike '
                                        'object or string representing a file')
        inverse_deformation_field_desc = ('Inverse deformation field (a '
                                          'pathlike object or string '
                                          'representing a file, or a list of '
                                          'pathlike objects or strings '
                                          'representing a file).')
        forward_deformation_field_desc = ('Forward deformation field (a '
                                          'pathlike object or string '
                                          'representing a file).')
        transformation_mat_desc = ('Normalisation transformation (a pathlike '
                                   'object or string representing a file).')     

        # Tissues parameter definition
        config = Config()
        resources_path = os.path.join(config.get_mia_path(), 'resources')
        tpm_path = os.path.join(resources_path, 'spm12', 'tpm', 'TPM.nii')

        if not Path(tpm_path).is_file():
            print('\nThe {} file seems to not exists ...'.format(tpm_path))
            tissues_list = Undefined

        else:
            tissues_list = [((tpm_path, 1), 2, (True, False), (False, False)),
                            ((tpm_path, 2), 2, (True, False), (False, False)),
                            ((tpm_path, 3), 2, (True, False), (False, False)),
                            ((tpm_path, 4), 3, (True, False), (False, False)),
                            ((tpm_path, 5), 4, (True, False), (False, False)),
                            ((tpm_path, 6), 2, (True, False), (False, False))]

        # Inputs traits
        self.add_trait("channel_files",
                       InputMultiPath(ImageFileSPM(),
                                      output=False,
                                      optional=False,
                                      desc=channel_files_desc))

        self.add_trait("channel_info",
                       traits.Tuple(traits.Range(value=0.0001,
                                                 low=0.,
                                                 high=10.),
                                    traits.Range(value=60.,
                                                 low=20.,
                                                 high=None),
                                    traits.Tuple(traits.Bool(False),
                                                 traits.Bool(True)),
                                    output=False,
                                    optional=True,
                                    desc=channel_info_desc))

        self.add_trait("tissues",
                       traits.Either(
                           traits.List(
                               traits.Tuple(
                                   traits.Tuple(ImageFileSPM(exists=True),
                                                traits.Int()),
                                   traits.Int(),
                                   traits.Tuple(traits.Bool, traits.Bool),
                                   traits.Tuple(traits.Bool, traits.Bool))),
                           Undefined,
                           output=False,
                           optional=True,
                           desc=tissues_desc))
        self.tissues = tissues_list

        self.add_trait("warping_regularization",
                       traits.Either(traits.List(traits.Float(),
                                                 minlen=5,
                                                 maxlen=5),
                                     traits.Float(),
                                     default=[0, 0.001, 0.5, 0.05, 0.2],
                                     output=False,
                                     optional=True,
                                     desc=warping_regularization_desc))

        self.add_trait("affine_regularization",
                       traits.Enum('mni',
                                   'eastern',
                                   'subj',
                                   'none',
                                   output=False,
                                   optional=True,
                                   desc=affine_regularization_desc))
        
        self.add_trait("sampling_distance",
                       Float(3.0,
                             output=False,
                             optional=True,
                             desc=sampling_distance_desc))

        self.add_trait("write_deformation_fields",
                       traits.List(traits.Bool(),
                                   minlen=2,
                                   maxlen=2,
                                   value=[False, True],
                                   output=False,
                                   optional=True,
                                   desc=write_deformation_fields))

        # Output traits
        self.add_trait("bias_corrected_images",
                       OutputMultiPath(File(),
                                       output=True,
                                       optional=True,
                                       desc=bias_corrected_images_desc))

        self.add_trait("bias_field_images",
                       OutputMultiPath(File(),
                                       output=True,
                                       optional=True,
                                       desc=bias_field_images_desc))

        self.add_trait("native_class_images",
                       traits.List(traits.List(File()),
                                   output=True,
                                   optional=True,
                                   desc=native_class_images_desc))

        self.add_trait("dartel_input_images",
                       traits.List(traits.List(File()),
                                   output=True,
                                   optional=True,
                                   desc=dartel_input_images_desc))

        self.add_trait("modulated_class_images",
                       traits.List(traits.List(File()),
                                   output=True,
                                   optional=True,
                                   desc=modulated_class_images_desc))

        self.add_trait("normalized_class_images",
                       traits.List(traits.List(File()),
                                   output=True,
                                   optional=True,
                                   desc=normalized_class_images_desc))

        self.add_trait("inverse_deformation_field",
                       OutputMultiPath(File(),
                                       output=True,
                                       optional=True,
                                       desc=inverse_deformation_field_desc))

        self.add_trait("forward_deformation_field",
                       OutputMultiPath(ImageFileSPM(),
                                       output=True,
                                       optional=True,
                                       desc=forward_deformation_field_desc))

        self.add_trait("transformation_mat",
                       OutputMultiPath(File(),
                                       output=True,
                                       optional=True,
                                       desc=transformation_mat_desc))

        # process instanciation
        self.process = NewSegmentMia() # workaround to try to decrease the
                                       # instantiation time of the NewSegment
                                       # class
        #self.process = spm.NewSegment()

    def list_outputs(self, is_plugged=None):
        """Dedicated to the initialisation step of the brick.

        The main objective of this method is to produce the outputs of the
        bricks (self.outputs) and the associated tags (self.inheritance_dic),
        if defined here. In order not to include an output in the database,
        this output must be a value of the optional key 'notInDb' of the
        self.outputs dictionary. To work properly this method must return 
        self.make_initResult() object.

        :param is_plugged: the state, linked or not, of the plugs.
        :returns: a dictionary with requirement, outputs and inheritance_dict.
        """
        # Using the inheritance to ProcessMIA class, list_outputs method
        super(NewSegment, self).list_outputs()

        # Outputs definition and tags inheritance (optional)
        if self.outputs:
            self.outputs = {}

        if self.inheritance_dict:
            self.inheritance_dict = {}

        if self.channel_files:
            self.process.inputs.channel_files = self.channel_files
            
            if self.channel_info:
                self.process.inputs.channel_info = self.channel_info

            if self.write_deformation_fields:
                (self.process.inputs.
                       write_deformation_fields) = self.write_deformation_fields

            if self.tissues:
                    self.process.inputs.tissues = self.tissues
                    self.outputs = self.process._list_outputs()

        """
         When there is only one image at the input, the tags inheritance is
         directly managed in PipelineManagerTab.add_plug_value_to_database().
         However the inheritance of 2 output parameters is defined below, as
         an example
        """
        if self.outputs:
        
            for key, values in self.outputs.items():

                if key == "native_class_images":

                    if values[0]:
                        path, filename = os.path.split(values[0][0])
                        filename_without_prefix = filename[2:]

                        if (os.path.join(path,
                                         filename_without_prefix)
                                                         in self.channel_files): 

                            for fullname in values:
                                self.inheritance_dict[fullname[0]
                                                     ] = os.path.join(path,
                                                        filename_without_prefix)

                if key == "forward_deformation_field":

                    for fullname in values:
                        path, filename = os.path.split(fullname)
                        filename_without_prefix = filename[2:]

                        if (os.path.join(path,
                                     filename_without_prefix)
                                                         in self.channel_files):

                            self.inheritance_dict[fullname
                                                 ] = os.path.join(path,
                                                        filename_without_prefix)

        # Return the requirement, outputs and inheritance_dict
        return self.make_initResult()
    
    def run_process_mia(self):
        """Dedicated to the process launch step of the brick."""
        super(NewSegment, self).run_process_mia()

        if self.channel_files:
            self.process.inputs.channel_files = self.channel_files

            if self.channel_info:
                self.process.inputs.channel_info = self.channel_info

            if self.write_deformation_fields:
                (self.process.inputs.
                    write_deformation_fields) = self.write_deformation_fields

            if self.tissues:
                self.process.inputs.tissues = self.tissues

        self.process.inputs.channel_files = self.channel_files
        self.process.inputs.channel_info = self.channel_info
        self.process.inputs.tissues = self.tissues
        self.process.inputs.warping_regularization = self.warping_regularization
        self.process.inputs.affine_regularization = self.affine_regularization
        self.process.inputs.sampling_distance = self.sampling_distance
        (self.process.inputs.
                       write_deformation_fields) = self.write_deformation_fields
        self.process.run()


class Normalize12(ProcessMIA):
    """    
    *Computes the warp that best aligns the template (atlas) to the individual’s image*

    Please, see the complete documention for the `Normalize12 brick in the populse.mia_processes web site
    <https://populse.github.io/mia_processes/documentation/preprocess/spm/Normalize12.html>`_

    """
    
    use_mcr = traits.Bool(optional=True, userlevel=1)
    paths = InputMultiObject(traits.Directory(), optional=True, userlevel=1)
    matlab_cmd = traits_extension.Str(optional=True, userlevel=1)
    mfile = traits.Bool(optional=True, userlevel=1)

    def __init__(self):
        """Dedicated to the attributes initialisation / instanciation.
        
        The input and output plugs are defined here. The special
        'self.requirement' attribute (optional) is used to define the
        third-party products necessary for the running of the brick.
        """
        # Initialisation of the objects needed for the launch of the brick
        super(Normalize12, self).__init__()

        # Third party softwares required for the execution of the brick
        self.requirement = ['spm']

        # Inputs description
        image_to_align_desc = ('The image that the atlas data is warped into '
                               'alignment with (an existing file; valid '
                               'extensions in [.img, .nii, .hdr]). Mutually '
                               'exclusive with the deformation_file parameter.')
        deformation_file_desc = ('File y_*.nii containing 3 deformation fields '
                                 'for the deformation in x, y and z dimension '
                                 '(an uncompressed file; valid extensions in '
                                 '[.img, .nii, .hdr]). Mutually exclusive with '
                                 'the image_to_align and tpm parameters.')
        apply_to_files_desc = ('Files to apply transformation to. A list of '
                               'items which are an existing, uncompressed file '
                               '(valid extensions: [.img, .nii, .hdr]).')
        jobtype_desc = 'One of "estwrite" or "estimate" or "write".'
        bias_regularization_desc =('(For low-intensity non-uniformity artifacts'
                                   ', use a high bias regularization (a float '
                                   ' between 0 and 10).')
        bias_fwhm_desc = ('Full Width at Half Maximum of Gaussian smoothness '
                          'of bias (a value in [30, 40, 50, 60, 70, 80, 90, '
                          '100, 110, 120, 130, 140, 150, ‘Inf’).')
        tpm_desc = ('The template in form of tissue probability atlas (a '
                    'pathlike object or string representing an existing file). '
                    'Mutually exclusive with the deformation_file parameter.')
        affine_regularization_type_desc = ("Standard space for affine "
                                           "registration (‘mni’ or ‘size’ or "
                                           "‘none’).")
        warping_regularization_desc = ('The measure of the roughness of the '
                                       'deformations for registration. Involve '
                                       'the sum of 5 elements (list of '
                                       'floats).')
        smoothness_desc = ('Value to smooth the data before normalisation (a '
                           'float; in mm). 0 is a good value for MRI.')
        sampling_distance_desc = ('Approximate distance between sampled points '
                                  'when estimating the model parameters (a '
                                  'float).')
        write_bounding_box_desc = ('The bounding box (in mm) of the volume '
                                  'which is to be written (a list of 2 items, '
                                  'which are a list of items, which are a '
                                  'float.')
        write_voxel_sizes_desc = ('The voxel sizes (x, y & z, in mm) of the '
                                  'written normalised images (a list of 3 '
                                  'items, which are a float).')
        write_interp_desc = ('Degree of b-spline used for interpolation '
                             '(0 <= a long integer <= 7; 1 is OK for PET, '
                             'realigned fMRI, or segmentations).')
        
        # Outputs description
        deformation_field_desc  = ('File y_*.nii containing 3 deformation '
                                   'fields for the deformation in x, y and z '
                                   'dimension (a pathlike object or string '
                                   'representing a file, or a list of pathlike '
                                   'objects or strings representing a file)')
        normalized_image_desc = ('Normalised file that needed to be aligned (a '
                                 'pathlike object or string representing a '
                                 'file, or a list of pathlike objects or '
                                 'strings representing a file).')
        normalized_files_desc = ('Normalised other files (a pathlike object or '
                                 'string representing a file, or a list of '
                                 'pathlike objects or strings representing a '
                                 'file).')

        # Tpm parameter definition
        config = Config()
        resources_path = os.path.join(config.get_mia_path(), 'resources')
        tpm_path = os.path.join(resources_path, 'spm12', 'tpm', 'TPM.nii')
        
        if not Path(tpm_path).is_file():
            print('\nThe {} file seems to not exists ...'.format(tpm_path))
            tpm_path = Undefined

        # Inputs traits
        self.add_trait("image_to_align",
                       ImageFileSPM(output=False,
                                    optional=True,
                                    desc=image_to_align_desc))

        self.add_trait("deformation_file",
                       ImageFileSPM(output=False,
                                    optional=True,
                                    desc=deformation_file_desc))
 
        self.add_trait("apply_to_files",
                       InputMultiPath(traits.Either(ImageFileSPM(),
                                                    traits.List(ImageFileSPM()),
                                                    Undefined),
                                      value=[Undefined],
                                      output=False,
                                      optional=True,
                                      desc=apply_to_files_desc))

        self.add_trait("jobtype",
                       traits.Enum("write",
                                   "est",
                                   "estwrite",
                                   output=False,
                                   optional=True,
                                   desc=jobtype_desc))

        self.add_trait("bias_regularization",
                       traits.Enum(0.0001,
                                   0,
                                   0.00001,
                                   0.001,
                                   0.01,
                                   0.1,
                                   1,
                                   10,
                                   output=False,
                                   optional=True,
                                   desc=bias_regularization_desc))

        self.add_trait("bias_fwhm",
                       traits.Enum(60,
                                   30,
                                   40,
                                   50,
                                   70,
                                   80,
                                   90,
                                   100,
                                   110,
                                   120,
                                   130,
                                   140,
                                   150,
                                   "Inf",
                                   output=False,
                                   optional=True,
                                   desc=bias_fwhm_desc))

        self.add_trait("tpm",
                       File(exists=True,
                            value=tpm_path,
                            output=False,
                            optional=True,
                            desc=tpm_desc))

        self.add_trait("affine_regularization_type",
                       traits.Enum("mni",
                                   "size",
                                   "none",
                                   output=False,
                                   optional=True,
                                   desc=affine_regularization_type_desc))

        self.add_trait("warping_regularization",
                       traits.List(value=[0, 0.001, 0.5, 0.05, 0.2],
                                   trait=traits.Float(),
                                   minlen=5,
                                   maxlen=5,
                                   output=False,
                                   optional=True,
                                   desc=warping_regularization_desc))

        self.add_trait("smoothness",
                       traits.Float(0.,
                                   output=False,
                                   optional=True,
                                   desc=smoothness_desc))

        self.add_trait("sampling_distance",
                       traits.Float(3,
                                    output=False,
                                    optional=True,
                                    desc=sampling_distance_desc))

        self.add_trait("write_bounding_box",
                       traits.List(traits.List(traits.Float()),
                                   value=[[-78, -112, -50], [78, 76, 85]],
                                   output=False,
                                   optional=True,
                                   desc=write_bounding_box_desc))

        self.add_trait("write_voxel_sizes",
                       traits.List(traits.Float(),
                                   value=[1, 1, 1],
                                   output=False,
                                   optional=True,
                                   desc=write_voxel_sizes_desc))

        self.add_trait("write_interp",
                       traits.Range(value=1,
                                    low=0,
                                    high=7,
                                    output=False,
                                    optional=True,
                                    desc=write_interp_desc))

        # Outputs traits
        self.add_trait("deformation_field",
                       OutputMultiPath(File(),
                                       output=True,
                                       optional=True,
                                       desc=deformation_field_desc))
                       
        self.add_trait("normalized_image",
                        OutputMultiPath(File(),
                                        output=True,
                                        optional=True,
                                        desc=normalized_image_desc))

        self.add_trait("normalized_files",
                       OutputMultiPath(File(),
                                       output=True,
                                       optional=True,
                                       desc=normalized_files_desc))

        # process instanciation
        self.process = spm.Normalize12()
        # fix an output trait marked as exists
        relax_exists_constraint(self.process.output_spec().trait(
            'normalized_files'))

    def list_outputs(self, is_plugged=None):
        """Dedicated to the initialisation step of the brick.

        The main objective of this method is to produce the outputs of the
        bricks (self.outputs) and the associated tags (self.inheritance_dic),
        if defined here. In order not to include an output in the database,
        this output must be a value of the optional key 'notInDb' of the
        self.outputs dictionary. To work properly this method must return 
        self.make_initResult() object.

        :param is_plugged: the state, linked or not, of the plugs.
        :returns: a dictionary with requirement, outputs and inheritance_dict.
        """
        # Using the inheritance to ProcessMIA class, list_outputs method
        super(Normalize12, self).list_outputs()

        # Outputs definition
        if self.outputs:
            self.outputs = {}

        _flag = False
        self.process.inputs.jobtype = self.jobtype
        
        if ((self.apply_to_files) and (self.apply_to_files != [Undefined]) and
                         (self.deformation_file) and (self.jobtype == 'write')):
            self.process.inputs.apply_to_files = self.apply_to_files
            self.process.inputs.deformation_file = self.deformation_file
            _flag = True

            if self.image_to_align:
                self.image_to_align = Undefined

            if self.tpm:
                self.tpm = Undefined
                
        elif (self.image_to_align) and (self.tpm) and (self.jobtype == 'est'):
            self.process.inputs.image_to_align = self.image_to_align
            self.process.inputs.tpm = self.tpm
            _flag = True

            if self.apply_to_files and (self.apply_to_files != [Undefined]):
                self.apply_to_files = Undefined

            if self.deformation_file:
                self.deformation_file = Undefined
                
        elif ((self.image_to_align) and (self.tpm) and
                                                (self.jobtype == 'estwrite')):
            self.process.inputs.image_to_align = self.image_to_align
            self.process.inputs.tpm = self.tpm
            _flag = True

            if self.deformation_file:
                self.deformation_file = Undefined

            if (self.apply_to_files) and (self.apply_to_files != [Undefined]):
                self.process.inputs.apply_to_files = self.apply_to_files

        if _flag:
            self.outputs = self.process._list_outputs()

        #Tags inheritance (optional)
        if self.inheritance_dict:
            self.inheritance_dict = {}

        if self.outputs:

            for key, values in self.outputs.items():

                if (key == "normalized_files") and (values != Undefined):

                    for fullname in values:
                        path, filename = os.path.split(fullname)
                        filename_without_prefix = filename[len('w'):]

                        if (os.path.join(path,
                                         filename_without_prefix)
                                                        in self.apply_to_files):
                            self.inheritance_dict[fullname] = os.path.join(path,
                                                        filename_without_prefix)

                if (key == "deformation_field") and (values != Undefined):

                    path, filename = os.path.split(values)
                    filename_without_prefix = filename[len('y_'):]

                    if (os.path.join(path,
                                     filename_without_prefix)
                                                        in self.image_to_align):
                        self.inheritance_dict[values] = os.path.join(path,
                                                        filename_without_prefix)

                if (key == "normalized_image") and (values != Undefined):

                    path, filename = os.path.split(values)
                    filename_without_prefix = filename[len('w'):]
                    
                    if (os.path.join(path,
                                     filename_without_prefix)
                                                        in self.image_to_align):
                        self.inheritance_dict[values] = os.path.join(path,
                                                        filename_without_prefix)

        # Return the requirement, outputs and inheritance_dict
        return self.make_initResult()

    def run_process_mia(self):
        """Dedicated to the process launch step of the brick."""
        super(Normalize12, self).run_process_mia()

        self.process.inputs.jobtype = self.jobtype

        if ((self.apply_to_files) and (self.apply_to_files != [Undefined]) and
                         (self.deformation_file)
                         and (self.jobtype == 'write')):
            self.process.inputs.apply_to_files = self.apply_to_files
            self.process.inputs.deformation_file = self.deformation_file

        elif (self.image_to_align) and (self.tpm) and (self.jobtype == 'est'):
            self.process.inputs.image_to_align = self.image_to_align
            self.process.inputs.tpm = self.tpm

        elif ((self.image_to_align) and (self.tpm) and
                                                (self.jobtype == 'estwrite')):
            self.process.inputs.image_to_align = self.image_to_align
            self.process.inputs.tpm = self.tpm

            if (self.apply_to_files) and (self.apply_to_files != [Undefined]):
                self.process.inputs.apply_to_files = self.apply_to_files

        if self.jobtype == 'write':
            self.process.inputs.write_bounding_box = self.write_bounding_box
            self.process.inputs.write_voxel_sizes = self.write_voxel_sizes
            self.process.inputs.write_interp = self.write_interp

        if self.jobtype == 'est':
            self.process.inputs.bias_regularization = self.bias_regularization
            self.process.inputs.bias_fwhm = self.bias_fwhm
            self.process.inputs.tpm = self.tpm
            (self.process.inputs.
                   affine_regularization_type) = self.affine_regularization_type
            (self.process.inputs.
                           warping_regularization) = self.warping_regularization
            self.process.inputs.smoothness = self.smoothness
            self.process.inputs.sampling_distance = self.sampling_distance

        if self.jobtype == 'estwrite':
            self.process.inputs.bias_regularization = self.bias_regularization
            self.process.inputs.bias_fwhm = self.bias_fwhm
            self.process.inputs.tpm = self.tpm
            (self.process.inputs.
                   affine_regularization_type) = self.affine_regularization_type
            (self.process.inputs.
                           warping_regularization) = self.warping_regularization
            self.process.inputs.smoothness = self.smoothness
            self.process.inputs.sampling_distance = self.sampling_distance
            self.process.inputs.write_bounding_box = self.write_bounding_box
            self.process.inputs.write_voxel_sizes = self.write_voxel_sizes
            self.process.inputs.write_interp = self.write_interp

        self.process.run()


class Realign(ProcessMIA):
    """
    *Realigns a time-series of images acquired from the same subject*

    Please, see the complete documention for the `Realign brick in the populse.mia_processes web site
    <https://populse.github.io/mia_processes/documentation/preprocess/spm/Realign.html>`_

    """
    
    use_mcr = traits.Bool(optional=True, userlevel=1)
    paths = InputMultiObject(traits.Directory(), optional=True, userlevel=1)
    matlab_cmd = traits_extension.Str(optional=True, userlevel=1)
    mfile = traits.Bool(optional=True, userlevel=1)

    def __init__(self):
        """Dedicated to the attributes initialisation / instanciation.
        
        The input and output plugs are defined here. The special
        'self.requirement' attribute (optional) is used to define the
        third-party products necessary for the running of the brick.
        """
        # Initialisation of the objects needed for the launch of the brick
        super(Realign, self).__init__()

        # Third party softwares required for the execution of the brick
        self.requirement = ['spm']
        
        # Inputs description
        in_files_desc = ('The images to realign (a list of pathlike objects or '
                         'strings representing a file or of list of items '
                         'which are a pathlike object or strings representing '
                         'a file or a _Undefined).')
        jobtype_desc = 'One of "estwrite" or "estimate" or "write".'
        quality_desc = ('Quality versus speed trade-off (0.0 <= a floating'
                        'point number <= 1.0).')
        separation_desc = ('Sampling separation (in mm) in the reference image'
                           '(a floating point number >= 0.0).')
        fwhm_desc = ('The gaussian smoothing kernel width (mm, a floating point'
                     ' number >= 0.0) applied to the images before estimating'
                    ' the realignment parameters.')
        register_to_mean_desc = ('Indicate whether realignment is done to the'
                                 ' mean image (True) or to the first image'
                                 ' (False).')
        interp_desc = ('Degree of b-spline (1 <= a long integer <= 7) used for'
                       ' interpolation.')
        wrap_desc = ('Check if interpolation should wrap in [x,y,z] (a list of'
                     ' 3 items which are integer int or long).')
        weight_img_desc = ('File name of the weighting image, to weight each'
                           ' voxel of the reference image.')
        write_which_desc = ('Determines which images to reslice (a list of'
                            ' items which are a value of class "int").')
        write_interp_desc = ('0 <= a long integer <= 7. The method by which the'
                             ' images are sampled when being written in a'
                             ' different space.')
        write_wrap_desc = ('A list of from 3 to 3 items which are an integer'
                           ' (int or long).')
        write_mask_desc = 'Mask output image (a boolean)'
        out_prefix_desc = 'Realigned output prefix (a string).'

        # Outputs description
        realigned_files_desc = ('If write_which is [2, 0], [1, 0] or [2, 1] and'
                                ' jobtype is write or estwrite, these will be '
                                'the resliced files (a pathlike object or '
                                'string representing a file or a list of '
                                'items which are a pathlike object or string '
                                'representing a file or a list of list of '
                                'items which are a pathlike object or string '
                                'representing a file).')
        modified_in_files_desc = ('If the jobtype parameter is estimate or '
                                  'estwrite, these will be copies of the '
                                  'in_files with a rewritten header (a '
                                  'pathlike object or string representing a '
                                  'file or a list of items which are a '
                                  'pathlike object or string representing a '
                                  'file or a list of list of items which are a '
                                  'pathlike object or string representing a '
                                  'file).')
        mean_image_desc = ('If write_which is [2, 1] or [0, 1] and jobtype is '
                           'write or estwrite, this will be the mean image '
                           'file from the realignment (a pathlike object or '
                           'string representing a file).')
        realignment_parameters_desc = ('If the jobtype parameter is estimate '
                                       'or estwrite, this will be the '
                                       'estimated translation and rotation '
                                       'parameters (a pathlike object or '
                                       'string representing a file, or a list '
                                       'of pathlike objects or strings '
                                       'representing a file).')
        
        # Inputs traits
        self.add_trait('in_files',
                       InputMultiPath(traits.Either(ImageFileSPM(),
                                                    traits.List(ImageFileSPM()),
                                                    Undefined),
                                      value=[Undefined],
                                      copyfile=True,
                                      output=False,
                                      optional=False,
                                      desc=in_files_desc))
        
        self.add_trait("jobtype",
                       traits.Enum('estwrite',
                                   'estimate',
                                   'write',
                                   output=False,
                                   optional=True,
                                   desc=jobtype_desc))

        self.add_trait("quality",
                       traits.Range(value=0.9,
                                    low=0.0,
                                    high=1.0,
                                    output=False,
                                    optional=True,
                                    desc=quality_desc))

        self.add_trait("separation",
                       traits.Range(value=4.0,
                                    low=0.0,
                                    high=None,
                                    output=False,
                                    optional=True,
                                    desc=separation_desc))

        self.add_trait("fwhm",
                       traits.Range(value=5.0,
                                    low=0.0,
                                    high=None,
                                    output=False,
                                    optional=True,
                                    desc=fwhm_desc))

        self.add_trait("register_to_mean",
                       traits.Bool(True,
                                   output=False,
                                   optional=True,
                                   desc=register_to_mean_desc))

        self.add_trait("interp",
                       traits.Range(value=2,
                                    low=0,
                                    high=7,
                                    output=False,
                                    optional=True,
                                    desc=interp_desc))

        self.add_trait("wrap",
                       traits.List(value=[0, 0, 0],
                                   trait=traits.Range(low=0, high=1),
                                   minlen=3,
                                   maxlen=3,
                                   output=False,
                                   optional=True,
                                   desc=wrap_desc))

        self.add_trait("weight_img",
                       traits.File(value=Undefined,
                                   output=False,
                                   optional=True,
                                   desc=weight_img_desc))

        self.add_trait('write_which',
                       traits.Enum([2, 1],
                                   [1, 0],
                                   [2, 0],
                                   [0, 1],
                                   output=False,
                                   optional=True,
                                   desc=write_which_desc))
 
        self.add_trait("write_interp",
                       traits.Range(value=4,
                                    low=0,
                                    high=7,
                                    output=False,
                                    optional=True,
                                    desc=write_interp_desc))

        self.add_trait("write_wrap",
                       traits.List(value=[0, 0, 0],
                                   trait=traits.Range(low=0, high=1),
                                   minlen=3,
                                   maxlen=3,
                                   output=False,
                                   optional=True,
                                   desc=write_wrap_desc))

        self.add_trait("write_mask",
                       traits.Bool(default_value=True,
                                   output=False,
                                   optional=True,
                                   desc=write_mask_desc))

        self.add_trait("out_prefix",
                       traits.String(value='r',
                                     output=False,
                                     optional=True,
                                     desc=out_prefix_desc))

        # Output traits
        self.add_trait("realigned_files",
                       OutputMultiPath(traits.Either(traits.List(File()),
                                                     File()),
                                       output=True,
                                       optional=True,
                                       desc=realigned_files_desc))

        self.add_trait("modified_in_files",
                       OutputMultiPath(traits.Either(traits.List(File()),
                                                     File()),
                                       output=True,
                                       optional=True,
                                       desc=modified_in_files_desc))

        self.add_trait("mean_image",
                       File(output=True,
                            optional=True,
                            desc=mean_image_desc))
        
        self.add_trait("realignment_parameters",
                       OutputMultiPath(File(),
                                       output=True,
                                       optional=True,
                                       desc=realignment_parameters_desc))  # rp_

        self.process = spm.Realign()

    def list_outputs(self, is_plugged=None):
        """Dedicated to the initialisation step of the brick.

        The main objective of this method is to produce the outputs of the
        bricks (self.outputs) and the associated tags (self.inheritance_dic),
        if defined here. In order not to include an output in the database,
        this output must be a value of the optional key 'notInDb' of the
        self.outputs dictionary. To work properly this method must return 
        self.make_initResult() object.

        :param is_plugged: the state, linked or not, of the plugs.
        :returns: a dictionary with requirement, outputs and inheritance_dict.
        """
        # Using the inheritance to ProcessMIA class, list_outputs method
        super(Realign, self).list_outputs()
        
        # Outputs definition and tags inheritance (optional)
        if self.outputs:
            self.outputs = {}

        if self.inheritance_dict:
            self.inheritance_dict = {}
        
        if self.in_files and self.in_files != [Undefined]:
            self.process.inputs.in_files = self.in_files

            if self.out_prefix:
                self.process.inputs.out_prefix = self.out_prefix

            self.outputs = self.process._list_outputs()

        if self.outputs:

            for key, values in self.outputs.items():

                if key == 'realigned_files':

                    if ((self.jobtype == 'estimate') or
                     (self.write_which == [0, 1] and
                     (self.jobtype == 'write' or  self.jobtype == 'estwrite'))):
                        self.outputs['realigned_files'] = Undefined

                    else:

                        for fullname in values:
                            path, filename = os.path.split(fullname)

                            if self.out_prefix:
                                filename_without_prefix = filename[len(
                                                              self.out_prefix):]

                            else:
                                filename_without_prefix = filename[len('r'):]

                            if (os.path.join(path,
                                             filename_without_prefix)
                                                 in self.in_files):
                                self.inheritance_dict[fullname] = (
                                    os.path.join(path, filename_without_prefix))

                if key == 'modified_in_files':

                    if self.jobtype == 'write':
                        self.outputs['modified_in_files'] = Undefined

                if key == 'mean_image':

                    if (
                      (self.jobtype == 'estimate') or
                    ((self.write_which == [2, 0] or self.write_which == [1, 0])
                                             and
                     (self.jobtype == 'write' or  self.jobtype == 'estwrite'))
                       ):
                        self.outputs['mean_image'] = Undefined

                    else:

                        if isinstance(values, str):
                            values = [values]

                        for fullname in values:
                            path, filename = os.path.split(fullname)
                            filename_without_prefix = filename[len('mean'):]

                            if (os.path.join(path,
                                             filename_without_prefix)
                                           in self.in_files):
                                self.inheritance_dict[fullname] = (
                                    os.path.join(path,
                                                 filename_without_prefix)
                                                                  )
                if key == 'realignment_parameters':

                    if self.jobtype == 'write':
                        self.outputs['realignment_parameters'] = Undefined

                    else:

                        if isinstance(values, str):
                            values = [values]

                        for fullname in values:
                            path, filename = os.path.split(fullname)
                            filename_without_prefix = filename[len('rp_'):]

                            if filename_without_prefix[-4:] == '.txt':
                                filename_without_prefix = (
                                          filename_without_prefix[:-4] + '.nii')

                            if (os.path.join(path,
                                             filename_without_prefix)
                                           in self.in_files):
                                self.inheritance_dict[fullname] = (
                                    os.path.join(path,
                                                 filename_without_prefix)
                                                                  )

        # Return the requirement, outputs and inheritance_dict
        return self.make_initResult()

    def run_process_mia(self):
        """Dedicated to the process launch step of the brick."""
        super(Realign, self).run_process_mia()

        if self.in_files and self.in_files != [Undefined]:
            self.process.inputs.in_files = self.in_files

            if self.out_prefix:
                self.process.inputs.out_prefix = self.out_prefix

        self.process.inputs.in_files = self.in_files
        self.process.inputs.jobtype = self.jobtype
        self.process.inputs.quality = self.quality
        self.process.inputs.separation = self.separation
        self.process.inputs.fwhm = self.fwhm
        self.process.inputs.register_to_mean = self.register_to_mean
        self.process.inputs.interp = self.interp
        self.process.inputs.wrap = self.wrap
        self.process.inputs.weight_img = self.weight_img
        self.process.inputs.write_which = self.write_which
        self.process.inputs.write_interp = self.write_interp
        self.process.inputs.write_wrap = self.write_wrap
        self.process.inputs.write_mask = self.write_mask
        self.process.inputs.out_prefix = self.out_prefix
        self.process.run()

<<<<<<< HEAD

from capsul.process.process import NipypeProcess

class Smooth(Process_Mia, NipypeProcess):
=======
        
class Smooth(ProcessMIA):
>>>>>>> a1268bc0
    """
    *3D Gaussian smoothing of image volumes*

    Please, see the complete documention for the `Smooth brick in the populse.mia_processes web site
    <https://populse.github.io/mia_processes/documentation/preprocess/spm/Smooth.html>`_

    """

    _nipype_class_type = spm.Smooth
    _nipype_trait_mapping = {'smoothed_files': 'smoothed_files',
                             '_spm_script_file': 'spm_script_file'}

    def __postinit__(self, *args, **kwargs):
        """Dedicated to the attributes initialisation / instanciation.
        
        The input and output plugs are defined here. The special
        'self.requirement' attribute (optional) is used to define the
        third-party products necessary for the running of the brick.
        """
        # Initialisation of the objects needed for the launch of the brick

        # Third party softwares required for the execution of the brick
        self.requirement = ['spm']

        # Inputs description
        in_files_desc = ('List of files to smooth. A list of items which are '
                         'an existing, uncompressed file '
                         '(valid extensions: [.img, .nii, .hdr]).')
        fwhm_desc = ('Full-width at half maximum (FWHM) of the Gaussian '
                     'smoothing kernel in mm. A list of 3 items which are a '
                     'float of fwhm for each dimension.')
        data_type_desc = ('Data type of the output images '
                          '(an integer [int or long]).')
        implicit_masking_desc = ('A mask implied by a particular voxel value '
                                 '(a boolean).')
        out_prefix_desc = ('Specify the string to be prepended to the '
                           'filenames of the smoothed image file(s) '
                           '(a string).')

        # Outputs description
        smoothed_files_desc = ('The smoothed files (a pathlike object or '
                               'string representing a file, or a list of '
                               'pathlike objects or strings representing a '
                               'file).')

        # Input traits 
        self.trait("in_files").desc = in_files_desc
        self.trait("fwhm").desc = fwhm_desc
        self.trait("data_type").desc = data_type_desc
        self.trait("implicit_masking").desc = implicit_masking_desc
        self.trait("out_prefix").desc = out_prefix_desc

        for tname in ('synchronize', 'matlab_cmd', 'mfile', 'paths', 'use_mcr',
                      'use_v8struct', 'output_directory'):
            self.trait(tname).userlevel = 1

<<<<<<< HEAD
        self.reorder_traits(['in_files', 'output_directory',
                             'smoothed_files', 'fwhm'])
=======
        self.add_trait("data_type",
                       traits.Int(output=False,
                                  optional=True,
                                  desc=data_type_desc))
        
        self.add_trait("implicit_masking",
                       traits.Bool(output=False,
                                   optional=True,
                                   desc=implicit_masking_desc))

        self.add_trait("out_prefix",
                       traits.String('s',
                                     output=False,
                                     optional=True,
                                     desc=out_prefix_desc))

        # Output traits 
        self.add_trait("smoothed_files",
                       OutputMultiPath(File(),
                                       output=True,
                                       desc=smoothed_files_desc))

        self.process = spm.Smooth()
>>>>>>> a1268bc0

    def list_outputs(self, is_plugged=None):
        """Dedicated to the initialisation step of the brick.

        The main objective of this method is to produce the tags associated to
        outputs (self.inheritance_dic),
        if defined here. In order not to include an output in the database,
        this output must be a value of the optional key 'notInDb' of the
        self.outputs dictionary. To work properly this method must return 
        self.make_initResult() object.

        :param is_plugged: the state, linked or not, of the plugs.
        :returns: a dictionary with requirement, outputs and inheritance_dict.
        """
        # Using the inheritance to ProcessMIA class, list_outputs method
        super(Smooth, self).list_outputs()

        # Outputs definition and tags inheritance (optional)
        if self.outputs:
            self.outputs = {}

        if self.inheritance_dict:
            self.inheritance_dict = {}

        self.outputs['smoothed_files'] = self.smoothed_files

        values = self.smoothed_files
        study_config = self.get_study_config()
        project = getattr(study_config, 'project', None)

        if project and values and self.in_files:
            if isinstance(values, str):
                values = [values]

            for ivalue, ovalue in zip(self.in_files, values):
                ivalue1 = project.files_in_project([ivalue])
                ovalue1 = project.files_in_project([ovalue])
                if len(ivalue1) == 1 and len(ovalue1) == 1:
                    # if both in project directory
                    self.inheritance_dict[next(iter(ovalue1))] \
                        = next(iter(ivalue1))

        # Return the requirement, outputs and inheritance_dict
        return self.make_initResult()

    def run_process_mia(self):
        '''
        We must overload this method because _run_process is already overloaded
        in Process_MIA and thus will not call NipypeProcess._run_process
        automatically
        '''
        return NipypeProcess._run_process(self)
<|MERGE_RESOLUTION|>--- conflicted
+++ resolved
@@ -23,6 +23,9 @@
 # http://www.cecill.info/licences/Licence_CeCILL_V2.1-en.html
 # for details.
 ##########################################################################
+
+# capsul import
+from capsul.process.process import NipypeProcess
 
 # mia_processes import
 from .nipype_extension import NewSegmentMia
@@ -1503,15 +1506,8 @@
         self.process.inputs.out_prefix = self.out_prefix
         self.process.run()
 
-<<<<<<< HEAD
-
-from capsul.process.process import NipypeProcess
 
 class Smooth(Process_Mia, NipypeProcess):
-=======
-        
-class Smooth(ProcessMIA):
->>>>>>> a1268bc0
     """
     *3D Gaussian smoothing of image volumes*
 
@@ -1568,34 +1564,8 @@
                       'use_v8struct', 'output_directory'):
             self.trait(tname).userlevel = 1
 
-<<<<<<< HEAD
         self.reorder_traits(['in_files', 'output_directory',
                              'smoothed_files', 'fwhm'])
-=======
-        self.add_trait("data_type",
-                       traits.Int(output=False,
-                                  optional=True,
-                                  desc=data_type_desc))
-        
-        self.add_trait("implicit_masking",
-                       traits.Bool(output=False,
-                                   optional=True,
-                                   desc=implicit_masking_desc))
-
-        self.add_trait("out_prefix",
-                       traits.String('s',
-                                     output=False,
-                                     optional=True,
-                                     desc=out_prefix_desc))
-
-        # Output traits 
-        self.add_trait("smoothed_files",
-                       OutputMultiPath(File(),
-                                       output=True,
-                                       desc=smoothed_files_desc))
-
-        self.process = spm.Smooth()
->>>>>>> a1268bc0
 
     def list_outputs(self, is_plugged=None):
         """Dedicated to the initialisation step of the brick.
