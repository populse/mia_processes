# -*- coding: utf-8 -*-

"""The library for the SPM fMRI statistical analysis of the mia_processes
package.

The purpose of this module is to customise the main spm statistical analysis
bricks provided by nipype and to correct some things that do not work directly
in populse_mia.

:Contains:
    :Class:
        - EstimateContrast
        - EstimateModel
        - Level1Design

"""

##########################################################################
# mia_processes - Copyright (C) IRMaGe/CEA, 2018
# Distributed under the terms of the CeCILL license, as published by
# the CEA-CNRS-INRIA. Refer to the LICENSE file or to
# http://www.cecill.info/licences/Licence_CeCILL_V2.1-en.html
# for details.
##########################################################################

# Other import
import os

import numpy as np
import scipy.io

# nipype import
from nipype.interfaces.base import (
    File,
    InputMultiPath,
    OutputMultiPath,
    traits,
)
from nipype.interfaces.spm.base import ImageFileSPM
from populse_db.database import FIELD_TYPE_INTEGER, FIELD_TYPE_STRING
from populse_mia.data_manager.database_mia import TAG_ORIGIN_USER

# populse_db and populse_mia import
from populse_mia.data_manager.project import COLLECTION_CURRENT

# populse_mia imports
from populse_mia.user_interface.pipeline_manager.process_mia import ProcessMIA

# soma-base imports
from soma.qt_gui.qt_backend.Qt import QMessageBox
from traits.api import Undefined

# mia_processes import
from mia_processes.utils import get_dbFieldValue, set_dbFieldValue

# from .stats_pop_ups import _SessionQuery # currently in ec_dev package


class EstimateContrast(ProcessMIA):
    """
    * Estimate contrasts of interest.*

    """

    def __init__(self):
        """Dedicated to the attributes initialisation / instantiation.

        The input and output plugs are defined here. The special
        'self.requirement' attribute (optional) is used to define the
        third-party products necessary for the running of the brick.
        """
        # Initialisation of the objects needed for the launch of the brick
        super(EstimateContrast, self).__init__()

        # Third party softwares required for the execution of the brick
        self.requirement = ["spm", "nipype"]

        # Inputs description
        spm_mat_file_desc = (
            "SPM.mat file (a pathlike object or string " "representing a file)"
        )
        session_type_desc = (
            "Selects the contrast type. One of tcon "
            "(T-contrast), fcon (F-contrast) or tconsess "
            "(T-contrast cond/sess based)"
        )
        contrast_name_desc = "Name of contrasts (a list of string)"
        condition_name_desc = (
            "Conditions information (a list of list of string)"
        )
        contrast_weight_desc = "Contrast weights (list of list of float)"
        session_desc = ("Session list (a list of list of float). "
                        "Length should be equal to the number of sessions, "
                        "with 1. for sessions to include and 0. elsewhere")
        multi_reg_desc = "The regressor files (a list of file)"
        residual_image_desc = "Mean-squared image of the residuals"
        beta_images_desc = "Parameter estimates of the design matrix"
        # out_dir_name_desc = 'Out directory name'

        # TODO : understand use_derivs and group_contrast
        # use_derivs_desc = ("Use derivatives for estimation. "
        #                    "Mutually exclusive with inputs: group_contrast")
        # group_contrast_desc = ("Higher level contrast. "
        #                        "Mutually exclusive with inputs: use_derivs.")

        # Outputs description
        spmT_images_desc = "Stat images from a t-contrast"
        con_images_desc = "Contrast images from a t-contrast"

        # This bricks only works for T contrast
        # ess_images_desc = "Contrast images from an F-contrast"
        # spmF_images_desc = "Stat images from an F-contrast"
        out_spm_mat_file_desc = "Updated SPM mat file."

        # Inputs
        self.add_trait(
            "spm_mat_file",
            File(output=False, copyfile=True, desc=spm_mat_file_desc),
        )

        self.add_trait(
            "session_type",
            traits.Enum(
                "tcon",
                "fcon",
                "tconsess",
                output=False,
                optional=True,
                desc=session_type_desc,
            ),
        )

        self.add_trait(
            "contrast_name",
            traits.List(
                traits.String(),
                output=False,
                optional=True,
                desc=contrast_name_desc,
            ),
        )
        self.contrast_name = ["+"]

        self.add_trait(
            "condition_name",
            traits.List(
                traits.List(traits.String()),
                output=False,
                optional=True,
                desc=condition_name_desc,
            ),
        )
        self.condition_name = [["R1_1"]]

        self.add_trait(
            "contrast_weight",
            traits.List(
                traits.List(traits.Float()),
                output=False,
                optional=True,
                desc=contrast_weight_desc,
            ),
        )
        self.contrast_weight = [[1.0]]

        self.add_trait(
            "session",
            traits.Either(
                Undefined,
                traits.List(
                    traits.Either(Undefined, traits.List(traits.Float()))
                ),
                output=False,
                optional=True,
                desc=session_desc,
            ),
        )
        self.session = Undefined

        self.add_trait(
            "multi_reg",
            traits.Either(
                Undefined,
                traits.List(File()),
                output=False,
                optional=True,
                desc=multi_reg_desc,
            ),
        )

<<<<<<< HEAD
        self.add_trait("beta_images",
                       InputMultiPath(File(),
                                      output=False,
                                      copyfile=False,
                                      desc=beta_images_desc)
                       )

        self.add_trait("residual_image",
                       File(output=False,
                            copyfile=False,
                            desc=residual_image_desc)
                       )

        # self.add_trait(
        #     "out_dir_name",
        #     traits.Either(
        #         (traits.String(), Undefined),
        #         output=False,
        #         optional=True,
        #         desc=out_dir_name_desc,
        #     ),
        # )
        # self.out_dir_name = Undefined

        # self.add_trait("use_derivs",
        #                traits.Bool(output=False,
        #                            optional=True,
        #                            xor=["group_contrast"],
        #                            desc=use_derivs_desc),
        #                )

        # self.add_trait("group_contrast",
        #                traits.Bool(output=False,
        #                            optional=True,
        #                            xor=["use_derivs"],
        #                            desc=group_contrast_desc),
        #                )
=======
        # self.add_trait("multi_reg", traits.List(output=False, optional=True))
        # self.add_trait("contrasts",
        #                traits.List([('+', 'T', ['R1_1'], [1])],
        #                output=False,
        #                optional=True))

        self.add_trait(
            "beta_images", InputMultiPath(File(), output=False, copyfile=False)
        )
        self.add_trait("residual_image", File(output=False, copyfile=False))
        self.add_trait(
            "use_derivs",
            traits.Bool(output=False, optional=True, xor=["group_contrast"]),
        )
        self.add_trait(
            "group_contrast",
            traits.Bool(output=False, optional=True, xor=["use_derivs"]),
        )
>>>>>>> 2772830a

        # Outputs
        self.add_trait("con_images",
                       OutputMultiPath(File(),
                                       optional=True,
                                       output=True,
                                       desc=con_images_desc)
                       )

        self.add_trait("spmT_images",
                       OutputMultiPath(File(),
                                       optional=True,
                                       output=True,
                                       desc=spmT_images_desc)
                       )

        # self.add_trait("ess_images",
        #                OutputMultiPath(File(),
        #                                optional=True,
        #                                output=True,
        #                                desc=ess_images_desc)
        #                )

        # self.add_trait("spmF_images",
        #                OutputMultiPath(File(),
        #                                optional=True,
        #                                output=True,
        #                                desc=spmF_images_desc)
        #                )

        self.add_trait("out_spm_mat_file",
                       File(output=True,
                            copyfile=False,
                            desc=out_spm_mat_file_desc)
                       )

        self.init_default_traits()
        self.init_process("nipype.interfaces.spm.EstimateContrast")

    def _get_contrasts(self, session_type):
        """
        Get list of contrasts with each contrast being a list of the form:
        [('contrast_name',
          'stat',
          [condition list],
          [weight list],
          [session list])]
        """

        contrasts = [tuple()]

        if session_type == "tcon":
            stat = "T"
        # elif session_type == "fcon":
        #     stat = "F"
        else:
            stat = None

        if stat is not None:
            if self.session is Undefined:
                contrasts = [
                    (cont_name, stat, condition, cont_weight)
                    for cont_name, condition, cont_weight in zip(
                        self.contrast_name,
                        self.condition_name,
                        self.contrast_weight,
                    )
                ]
            else:
                contrasts = [
                    (cont_name, stat, condition, cont_weight, sess)
                    if sess is not Undefined
                    else (cont_name, stat, condition, cont_weight)
                    for cont_name, condition, cont_weight, sess in zip(
                        self.contrast_name,
                        self.condition_name,
                        self.contrast_weight,
                        self.session,
                    )
                ]

        return contrasts

    def list_outputs(self, is_plugged=None):
        """Dedicated to the initialisation step of the brick.

        The main objective of this method is to produce the outputs of the
        bricks (self.outputs) and the associated tags (self.inheritance_dic),
        if defined here. In order not to include an output in the database,
        this output must be a value of the optional key 'notInDb' of the
        self.outputs dictionary. To work properly this method must return
        self.make_initResult() object.

        :param is_plugged: the state, linked or not, of the plugs.
        :returns: a dictionary with requirement, outputs and inheritance_dict.
        """
        super(EstimateContrast, self).list_outputs()

        # TODO : add F contrast

        # We cannot directly called Nipype's method to get all the output
        # because we want to avoid to read in the SPM.mat file
        # (potentially not created yet)

        if (
            (self.spm_mat_file)
            and (self.spm_mat_file not in ["<undefined>", Undefined])
        ):
<<<<<<< HEAD
            spm_mat_dir, spm_mat_file = os.path.split(self.spm_mat_file)
=======
            # The management of self.process.output_directory could be
            # delegated to the
            # populse_mia.user_interface.pipeline_manager.process_mia
            # module. We can't do it at the moment because the
            # sync_process_output_traits() of the
            # capsul/process/nipype_process module raises an exception
            # in nipype if the mandatory parameter are not yet defined!

>>>>>>> 2772830a
            if self.output_directory:
                # self.process.output_directory = self.output_directory
                # Change output_directory for this process in order to
                # use a specific directory for each analysis

                # if self.out_dir_name in ["<undefined>", Undefined]:
                if (os.path.dirname(spm_mat_dir) == self.output_directory
                        and 'data' in os.path.basename(spm_mat_dir)):
                    # if spm_mat already in a subfolder for a analysis
                    out_directory = spm_mat_dir
                else:
                    # if spm_mat file not in a subfolder(for e.g spm_mat
                    # file in download data)
                    sub_name = get_dbFieldValue(
                        self.project,
                        self.spm_mat_file,
                        "PatientName"
                    )
                    if sub_name is None:
                        print("Please, fill 'PatientName' tag "
                              "in the database for SPM file")
                        return self.make_initResult()

                    out_directory = os.path.join(self.output_directory,
                                                 sub_name + 'data')

                    if not os.path.exists(out_directory):
                        os.mkdir(out_directory)
                self.output_directory = out_directory
            else:
                print("No output_directory was found...!\n")
                return self.make_initResult()

            self.outputs["out_spm_mat_file"] = os.path.join(
                self.output_directory, spm_mat_file
            )

            # Counting the number of spmT and con files to create
            # TODO: understand how to know exactly number of spmT/spmF in all cases
            nb_spmT = 0
            if self.multi_reg not in [Undefined, "<undefined>", []]:
                for reg_file in self.multi_reg:
                    if os.path.splitext(reg_file)[1] != ".txt":
                        nb_spmT += 1
            else:
                nb_spmT = len(self.contrast_name)

            spmT_files = []
            con_files = []

            for i in range(nb_spmT):
                i += 1
                spmT_files.append(
                    os.path.join(
                        self.output_directory, "spmT_{:04d}.nii".format(i)
                    )
                )
                con_files.append(
                    os.path.join(
                        self.output_directory, "con_{:04d}.nii".format(i)
                    )
                )
<<<<<<< HEAD
=======
                # spmT_files.append(os.path.join(path,
                #                                'spmT_{:04d}.nii'.format(i)))
                # con_files.append(os.path.join(path,
                #                               'con_{:04d}.nii'.format(i)))
>>>>>>> 2772830a

            if spmT_files:
                self.outputs["spmT_images"] = spmT_files
                self.outputs["con_images"] = con_files

        if self.outputs:
            self.inheritance_dict[
                self.outputs["out_spm_mat_file"]
            ] = self.spm_mat_file

            if spmT_files:
                # FIXME: Quick and dirty. This brick was written quickly and
                #        will need to be reworked to cover all cases. At that
                #        time, inheritance will also need to be reviewed.
                #        Currently we take the first element of the lists, but
                #        in the general case there can be several elements in
                #        the lists
                self.inheritance_dict[
                    self.outputs["spmT_images"][0]
                ] = self.spm_mat_file
                # FIXME: In the latest version of mia, indexing of the
                #        database with particular tags defined in the
                #        processes is done only at the end of the
                #        initialisation of the whole pipeline. So we
                #        cannot use the value of these tags in other
                #        processes of the pipeline at the time of
                #        initialisation (see populse_mia #290). Unti
                #        better we use a quick and dirty hack with the
                #        set_dbFieldValue() function !

                tag_to_add = dict()
                tag_to_add["name"] = "PatientName"
                tag_to_add["field_type"] = "string"
                tag_to_add["description"] = ""
                tag_to_add["visibility"] = True
                tag_to_add["origin"] = "user"
                tag_to_add["unit"] = None
                tag_to_add["default_value"] = None
                tag_to_add["value"] = get_dbFieldValue(
                    self.project, self.spm_mat_file, "PatientName"
                )

                if tag_to_add["value"] is not None:
                    set_dbFieldValue(self.project, spmT_files[0], tag_to_add)

                else:
                    print(
                        "\nEstimateContrast brick:\nThe 'PatientName' "
                        "tag could not be added to the database for "
                        "the '{}' parameter. This can lead to a "
                        "subsequent issue during "
                        "initialization!!\n".format(spmT_files[0])
                    )

                age = get_dbFieldValue(self.project, self.spm_mat_file, "Age")

                if age is not None:
                    tag_to_add = dict()
                    tag_to_add["name"] = "Age"
                    tag_to_add["field_type"] = "int"
                    tag_to_add["description"] = ""
                    tag_to_add["visibility"] = True
                    tag_to_add["origin"] = "user"
                    tag_to_add["unit"] = None
                    tag_to_add["default_value"] = None
                    tag_to_add["value"] = age
                    set_dbFieldValue(self.project, spmT_files[0], tag_to_add)

                pathology = get_dbFieldValue(
                    self.project, self.spm_mat_file, "Pathology"
                )

                if pathology is not None:
                    tag_to_add = dict()
                    tag_to_add["name"] = "Pathology"
                    tag_to_add["field_type"] = "string"
                    tag_to_add["description"] = ""
                    tag_to_add["visibility"] = True
                    tag_to_add["origin"] = "user"
                    tag_to_add["unit"] = None
                    tag_to_add["default_value"] = None
                    tag_to_add["value"] = pathology
                    set_dbFieldValue(self.project, spmT_files[0], tag_to_add)

                self.inheritance_dict[
                    self.outputs["con_images"][0]
                ] = self.spm_mat_file

        # Return the requirement, outputs and inheritance_dict
        return self.make_initResult()

    def run_process_mia(self):
        """Dedicated to the process launch step of the brick."""

        super(EstimateContrast, self).run_process_mia()

        self.process.spm_mat_file = self.spm_mat_file
        self.process.contrasts = self._get_contrasts(self.session_type)
        self.process.beta_images = self.beta_images
        self.process.residual_image = self.residual_image

        # if self.use_derivs is not None:
        #     self.process.use_derivs = self.use_derivs
        # else:
        #     if self.group_contrast is not None:
        #         self.process.group_contrast = self.group_contrast

        #     else:
        #         self.process.use_derivs = False

        return self.process.run(configuration_dict={})


class EstimateModel(ProcessMIA):
    """
<<<<<<< HEAD
    * Estimation of model parameters using classical
    (ReML - Restricted Maximum Likelihood)*

    Please, see the complete documentation for the EstimateModel brick
    in the populse.mia_processes web site
    <https://populse.github.io/mia_processes/html/documentation/bricks/stats/spm/EstimateModel.html>`
=======
     - EstimateModel (User_processes.stats.spm.stats.EstimateModel) <=>
       Model estimation (SPM12 name).
    *** Estimation of model parameters using classical (ReML - Restricted
        Maximum Likelihood) or Bayesian algorithms.***
        * Input parameters:
            # spm_mat_file <=> spmmat:
              The SPM.mat file that contains the design specification
              (a file object).
                  <ex. /home/ArthurBlair/data/raw_data/SPM.mat>
            # estimation_method <=> method:
              Estimation  procedures for fMRI models (A dictionary with keys
              which are ‘Classical’ or ‘Bayesian’ or ‘Bayesian2’ and with
              values which are 1).
                 - Classical: Restricted Maximum Likelihood (ReML) estimation
                              of first or second level models
                 - Bayesian: Bayesian estimation of first level models
                             (not yet fully implemented)
                 - Bayesian2: Bayesian estimation of second level models
                              (not yet fully implemented)
                  <ex. {'Classical': 1}>
            # write_residuals <=> write_residuals:
              Write images of residuals to disk. This is only implemented for
              classical inference (a boolean)
                  <ex. True>
            # flags:
              Additional arguments (a dictionary with keys which are any value
              and with values which are any value)
                  <ex. {}>
            # version:
              Version of spm (a string)
                  <ex. spm12>
            # tot_reg_num:
              The total number of estimated regression coefficients
              (an integer).
                  <ex. 8>
        * Output parameters:
            # out_spm_mat_file:
              The SPM.mat file containing specification of the design and
              estimated model parameters (a pathlike object or string
              representing an existing file).
                  <ex. /home/ArthurBlair/data/raw_data/SPM.mat>
            # beta_images:
              Images of estimated regression coefficients beta_000k.img where
              k indexes the kth regression coefficient (a list of items which
              are a pathlike object or string representing an existing file).
                  <ex. ['/home/ArthurBlair/data/raw_data/beta_0001.nii',
                        '/home/ArthurBlair/data/raw_data/beta_0002.nii',
                        '/home/ArthurBlair/data/raw_data/beta_0003.nii',
                        '/home/ArthurBlair/data/raw_data/beta_0004.nii',
                        '/home/ArthurBlair/data/raw_data/beta_0005.nii',
                        '/home/ArthurBlair/data/raw_data/beta_0006.nii',
                        '/home/ArthurBlair/data/raw_data/beta_0007.nii',
                        '/home/ArthurBlair/data/raw_data/beta_0008.nii']>
            # mask_image:
              The mask.img image indicating which voxels were included in the
              analysis (a pathlike object or string representing an
              existing file).
                  <ex. /home/ArthurBlair/data/raw_data/mask.nii>
            # residual_image:
              The ResMS.img image of the variance of the error (a pathlike
              object or string representing an existing file).
                  <ex. /home/ArthurBlair/data/raw_data/ResMS.nii >
            # residual_images:
              The individual error Res_000k.img images (a list of items which
              are a pathlike object or string representing an existing file)
              where k indexes the kth dynamic (fourth dimensional points of
              the fuctional). These images are generated only if
              write_residuals is True.
                  <ex. ['/home/ArthurBlair/data/raw_data/Res_0001.nii',
                        '/home/ArthurBlair/data/raw_data/Res_0002.nii',
                        '/home/ArthurBlair/data/raw_data/Res_0003.nii',
                        ...,
                        '/home/ArthurBlair/data/raw_data/Res_0238.nii',
                        '/home/ArthurBlair/data/raw_data/Res_0239.nii',
                        '/home/ArthurBlair/data/raw_data/Res_0240.nii']>
            # RPVimage:
              The RPV.img image of the estimated resolution elements per voxel
              (a pathlike object or string representing an existing file).
                  <ex. /home/ArthurBlair/data/raw_data/RPV.nii>
            # labels:
                  <ex. >
            # SDerror:
                  <ex. >
            # ARcoef:
              Images of the autoregressive (AR) coefficient (a list of items
              which are a pathlike object or string representing an
              existing file).
                  <ex. >
            # Cbetas:
                  <ex. >
            # SDbetas:
                  <ex. >
>>>>>>> 2772830a

    """

    def __init__(self):
        """Dedicated to the attributes initialisation / instantiation.

        The input and output plugs are defined here. The special
        'self.requirement' attribute (optional) is used to define the
        third-party products necessary for the running of the brick.
        """
        # Initialisation of the objects needed for the launch of the brick
        super(EstimateModel, self).__init__()

        # Third party softwares required for the execution of the brick
        self.requirement = ["spm", "nipype"]

        # Inputs description
        spm_mat_file_desc = (
            "The SPM.mat file that contains the design "
            "specification (a file object)"
        )
        # EstimateModel brick only works for classical method
        # estimation_method_desc = (
        #     "A dictionary of either Classical: 1, "
        #     "Bayesian: 1, or Bayesian2: 1"
        # )
        estimation_method_desc = (
            "A dictionary : Classical: 1"
        )
        write_residuals_desc = "Write individual residual images (a boolean)"
        # flags_desc = (
        #     "Additional arguments (a dictionary with keys which are "
        #     "any value and with values which are any value)"
        # )
        version_desc = "Version of spm (a string)"
        tot_reg_num_desc = (
            "The total number of estimated regression"
            "coefficients (an integer)"
        )

        # Outputs description
        out_spm_mat_file_desc = (
            "The file containing specification of the "
            "design and estimated model parameters (a "
            "pathlike object or string representing an "
            "existing file)"
        )
        beta_images_desc = (
            "Images of estimated regression coefficients (a "
            "list of items which are a pathlike object or "
            "string representing an existing file)"
        )
        mask_image_desc = (
            "The image indicating which voxels were included in "
            "the analysis (a pathlike object or string "
            "representing an existing file)"
        )
        residual_image_desc = (
            "The image of the variance of the error (a "
            "pathlike object or string representing an "
            "existing file)"
        )
        residual_images_desc = (
            "The individual error images (a list of items "
            "which are a pathlike object or string "
            "representing an existing file)"
        )
        RPVimage_desc = (
            "The image of the estimated resolution elements per "
            "voxel (a pathlike object or string representing an "
            "existing file)."
        )

        # EstimateModel brick only works for classical method
        # Following outputs are generated by
        # Bayesian 1st-level or Bayesian 2nd level methods
        #
        # labels_desc = "Label file"
        # SDerror_desc = "Images of the standard deviation of the error"
        # ARcoef_desc = (
        #     "Images of the autoregressive (AR) coefficient (a list "
        #     "of items which are a pathlike object or string "
        #     "representing an existing file)."
        # )
        # Cbetas_desc = "Images of the parameter posteriors"
        # SDbetas_desc = ("Images of the standard deviation of "
        #                 "parameter posteriors")

        # Inputs traits
        self.add_trait(
            "spm_mat_file",
            File(output=False, optional=False, desc=spm_mat_file_desc),
        )

        # EstimateModel brick only works for classical method
        self.add_trait(
            "estimation_method",
            traits.Dict(
                # traits.Enum("Classical", "Bayesian", "Bayesian2"),
                traits.Enum("Classical"),
                traits.Enum(1),
                usedefault=True,
                output=False,
                optional=True,
                desc=estimation_method_desc,
            ),
        )
        self.estimation_method = {"Classical": 1}

        self.add_trait(
            "write_residuals",
            traits.Bool(
                usedefault=True,
                output=False,
                optional=True,
                desc=write_residuals_desc,
            ),
        )

        # self.add_trait(
        #     "flags", traits.Dict(output=False, optional=True, desc=flags_desc)
        # )

        self.add_trait(
            "version",
            traits.String(
                "spm12",
                usedefault=True,
                output=False,
                optional=True,
                desc=version_desc,
            ),
        )

        self.add_trait(
            "tot_reg_num",
            traits.Either(
                (traits.Int(), Undefined),
                output=False,
                optional=True,
                desc=tot_reg_num_desc,
            ),
        )
        self.tot_reg_num = Undefined

        # Output traits
        self.add_trait(
            "out_spm_mat_file",
            File(output=True, optional=False, desc=out_spm_mat_file_desc),
        )

        self.add_trait(
            "beta_images",
            OutputMultiPath(
                ImageFileSPM(),
                output=True,
                optional=True,
                desc=beta_images_desc,
            ),
        )

        self.add_trait(
            "mask_image",
            ImageFileSPM(output=True, optional=True, desc=mask_image_desc),
        )

        self.add_trait(
            "residual_image",
            ImageFileSPM(output=True, optional=True, desc=residual_image_desc),
        )

        self.add_trait(
            "residual_images",
            OutputMultiPath(
                ImageFileSPM(),
                output=True,
                optional=True,
                desc=residual_images_desc,
            ),
        )

        self.add_trait(
            "RPVimage",
            ImageFileSPM(output=True, optional=True, desc=RPVimage_desc),
        )

        # EstimateModel brick only works for classical method
        # Following outputs are generated by
        # Bayesian 1st-level or Bayesian 2nd level methods

        # self.add_trait(
        #     "labels",
        #     ImageFileSPM(output=True, optional=True, desc=labels_desc),
        # )

        # self.add_trait(
        #     "SDerror",
        #     OutputMultiPath(
        #         ImageFileSPM(), output=True, optional=True, desc=SDerror_desc
        #     ),
        # )

        # self.add_trait(
        #     "ARcoef",
        #     OutputMultiPath(
        #         ImageFileSPM(), output=True, optional=True, desc=ARcoef_desc
        #     ),
        # )

        # self.add_trait(
        #     "Cbetas",
        #     OutputMultiPath(
        #         ImageFileSPM(), output=True, optional=True, desc=Cbetas_desc
        #     ),
        # )

        # self.add_trait(
        #     "SDbetas",
        #     OutputMultiPath(
        #         ImageFileSPM(), output=True, optional=True, desc=SDbetas_desc
        #     ),
        # )

        self.init_default_traits()
        self.init_process("nipype.interfaces.spm.EstimateModel")

    def list_outputs(self, is_plugged=None):
        """Dedicated to the initialisation step of the brick.

        The main objective of this method is to produce the outputs of the
        bricks (self.outputs) and the associated tags (self.inheritance_dict),
        if defined here. In order not to include an output in the database,
        this output must be a value of the optional key 'notInDb' of the
        self.outputs dictionary. To work properly this method must return
        self.make_initResult() object.

        :param is_plugged: the state, linked or not, of the plugs.
        :returns: a dictionary with requirement, outputs and inheritance_dict.
        """
        # Using the inheritance to ProcessMIA class, list_outputs method
        super(EstimateModel, self).list_outputs()

        # We cannot directly called Nipype's method to get all the output
        # because we want to avoid to read in the SPM.mat file
        # (potentially not created yet)
        if (
            (self.spm_mat_file)
            and (self.spm_mat_file not in ["<undefined>", Undefined])
            and (self.estimation_method)
            and (self.estimation_method not in ["<undefined>", Undefined])
        ):
            im_form = "nii" if "12" in self.version else "img"
<<<<<<< HEAD
            spm_mat_dir, spm_mat_file = os.path.split(self.spm_mat_file)
            # The management of self.process.output_directory could be delegated
            # to the populse_mia.user_interface.pipeline_manager.process_mia
=======
            # The management of self.process.output_directory could be
            # delegated to the
            # populse_mia.user_interface.pipeline_manager.process_mia
>>>>>>> 2772830a
            # module. We can't do it at the moment because the
            # sync_process_output_traits() of the
            # capsul/process/nipype_process module raises an exception
            # in nipype if the mandatory parameter are not yet defined!

            if self.output_directory:
                # Change output_directory for this process in order to
                # use a specific directory for each analysis

                if (os.path.dirname(spm_mat_dir) == self.output_directory
                        and 'data' in os.path.basename(spm_mat_dir)):
                    # if spm_mat already in a subfolder for a analysis
                    out_directory = spm_mat_dir
                else:
                    # if spm_mat file not in a subfolder(for e.g spm_mat
                    # file in download data)
                    sub_name = get_dbFieldValue(
                        self.project,
                        self.spm_mat_file,
                        "PatientName"
                    )
                    if sub_name is None:
                        print("Please, fill 'PatientName' tag "
                              "in the database for SPM file")
                        return self.make_initResult()

                    out_directory = os.path.join(self.output_directory,
                                                 sub_name + 'data')

                    if not os.path.exists(out_directory):
                        os.mkdir(out_directory)
                self.output_directory = out_directory
            else:
                print("No output_directory was found...!\n")
                return self.make_initResult()

            self.outputs["out_spm_mat_file"] = os.path.join(
                self.output_directory, spm_mat_file
            )
            # Detecting the number of beta files to create
            betas = []
<<<<<<< HEAD
=======
            # Those lines are false, we cannot read in the
            # self.spm_mat_file because it is not created yet! (1)
            """
            try:
                spm_matFile = scipy.io.loadmat(self.spm_mat_file)
                nb_reg = spm_matFile['SPM'][0,0]['Sess'][0,0]['col'].shape[1]
                print("\n EstimateModel brick: {} regressors "
                      "found ...\n".format(nb_reg))
                nb_reg += 1  # Adding the constant value

            except Exception as e:
                print("\nEstimateModel brick exception; "
                      "{0}: {1}\n".format(e.__class__, e))
            if (  (not nb_reg) and (self.multi_reg) and
              (self.multi_reg not in ['<undefined>', Undefined])  ):

                for reg_file in self.multi_reg:
                    # Those lines are false, we cannot read in all files in
                    # self.multi_reg because they are not created yet! (2)

                    if os.path.splitext(reg_file)[1] == '.txt':

                        with open(reg_file) as f:
                            first_line = f.readline()
                            print('FIRST LINE', first_line)
                            # Adding the constant value
                            nb_reg += len(first_line.split()) + 1

                    # and for other reg_file?

                    # The current workaround to try to detect the number of
                    # beta files to be created!
                    # TODO: find a better way
                    if os.path.basename(reg_file)[0:3] == 'rp_':
                        nb_reg += 6

                    if (os.path.basename(reg_file)[0:22] ==
                            'regressor_physio_EtCO2'):
                        nb_reg += 1

                if nb_reg:
                    nb_reg += 1 # Adding the constant value
            """
>>>>>>> 2772830a

            if self.tot_reg_num in ["<undefined>", Undefined]:
                tot_reg_numb = get_dbFieldValue(
                    self.project, self.spm_mat_file, "Regress num"
                )

                if tot_reg_numb is not None:
                    self.tot_reg_num = tot_reg_numb

                else:
                    print(
                        '\nEstimateModel brick:\n The "tot_reg_num" parameter'
                        " could not be determined automatically because the "
                        '"Regress num" tag for the {} file is not filled '
                        "in the database. Please set this value and launch "
                        "the calculation "
                        "again!\n".format(self.spm_mat_file)
                    )
                    self.outputs = {}
                    return self.make_initResult()

            # Bayesian and Bayesian2 are not yet fully implemented
            # if ("Bayesian" in self.estimation_method.keys()) or (
            #     "Bayesian2" in self.estimation_method.keys()
            # ):
            #     self.outputs["labels"] = os.path.join(
            #         self.output_directory, "labels.{}".format(im_form)
            #     )
            #     """
            #     outputs['SDerror'] = glob(
            #                   os.path.join(path, 'Sess*_SDerror*'))
            #     outputs['ARcoef'] = glob(os.path.join(path, 'Sess*_AR_*'))
            #     """

            if "Classical" in self.estimation_method.keys():
                self.outputs["residual_image"] = os.path.join(
                    self.output_directory, "ResMS.{}".format(im_form)
                )
                self.outputs["RPVimage"] = os.path.join(
                    self.output_directory, "RPV.{}".format(im_form)
                )
                self.outputs["mask_image"] = os.path.join(
                    self.output_directory, "mask.{}".format(im_form)
                )

                if self.write_residuals:
                    nb_dyn = get_dbFieldValue(
                        self.project, self.spm_mat_file, "Dynamic Number"
                    )

                    if nb_dyn:
                        nb_dyn = sum(nb_dyn)
                        ress = []

                        for i in range(nb_dyn):
                            i += 1
                            ress.append("Res_{:04d}.{}".format(i, im_form))

                        if ress:
                            self.outputs["residual_images"] = [
                                os.path.join(self.output_directory, res)
                                for res in ress
                            ]

                    else:
                        print(
                            "\nEstimateModel brick:\nThe number of dynamics "
                            "could not be determined automatically because "
                            'the "Dynamic Number" tag is not filled in the'
                            "database for the {} file.\nAs a result, it is "
                            "not possible to safely create the "
                            '"residual_images" output '
                            "parameter!\n".format(self.spm_mat_file)
                        )

                for i in range(
                    int(
                        0
                        if self.tot_reg_num in ["<undefined>", Undefined, None]
                        else self.tot_reg_num
                    )
                ):
                    i += 1
                    betas.append("beta_{:04d}.{}".format(i, im_form))

                if betas:
                    self.outputs["beta_images"] = [
                        os.path.join(self.output_directory, beta)
                        for beta in betas
                    ]

                else:
                    print(
                        "\nEstimateModel brick:\nNo beta image were found to"
                        " be added to the database ..."
                    )

            if (self.tot_reg_num in ["<undefined>", Undefined, None]) or (
                self.write_residuals and not nb_dyn
            ):
                self.outputs = {}

        if self.outputs:
            for key, value in self.outputs.items():
                if key == "out_spm_mat_file":
                    self.inheritance_dict[value] = self.spm_mat_file

                elif key == "beta_images":
                    patient_name = get_dbFieldValue(
                        self.project, self.spm_mat_file, "PatientName"
                    )

                    for fullname in value:
                        self.inheritance_dict[fullname] = self.spm_mat_file
                        # FIXME: In the latest version of mia, indexing of the
                        #        database with particular tags defined in the
                        #        processes is done only at the end of the
                        #        initialisation of the whole pipeline. So we
                        #        cannot use the value of these tags in other
                        #        processes of the pipeline at the time of
                        #        initialisation (see populse_mia #290). Unti
                        #        better we use a quick and dirty hack with the
                        #        set_dbFieldValue() function !

                        if patient_name is not None:
                            tag_to_add = dict()
                            tag_to_add["name"] = "PatientName"
                            tag_to_add["field_type"] = "string"
                            tag_to_add["description"] = ""
                            tag_to_add["visibility"] = True
                            tag_to_add["origin"] = "user"
                            tag_to_add["unit"] = None
                            tag_to_add["default_value"] = None
                            tag_to_add["value"] = patient_name
                            set_dbFieldValue(
                                self.project, fullname, tag_to_add
                            )

                        else:
                            print(
                                "\nEstimateModel brick:\nThe 'PatientName' "
                                "tag could not be added to the database for "
                                "the '{}' parameter. This can lead to a "
                                "subsequent issue during "
                                "initialization!!\n".format(fullname)
                            )

                        age = get_dbFieldValue(
                            self.project, self.spm_mat_file, "Age"
                        )

                        if age is not None:
                            tag_to_add = dict()
                            tag_to_add["name"] = "Age"
                            tag_to_add["field_type"] = "int"
                            tag_to_add["description"] = ""
                            tag_to_add["visibility"] = True
                            tag_to_add["origin"] = "user"
                            tag_to_add["unit"] = None
                            tag_to_add["default_value"] = None
                            tag_to_add["value"] = age
                            set_dbFieldValue(
                                self.project, fullname, tag_to_add
                            )

                        pathology = get_dbFieldValue(
                            self.project, self.spm_mat_file, "Pathology"
                        )

                        if pathology is not None:
                            tag_to_add = dict()
                            tag_to_add["name"] = "Pathology"
                            tag_to_add["field_type"] = "string"
                            tag_to_add["description"] = ""
                            tag_to_add["visibility"] = True
                            tag_to_add["origin"] = "user"
                            tag_to_add["unit"] = None
                            tag_to_add["default_value"] = None
                            tag_to_add["value"] = pathology
                            set_dbFieldValue(
                                self.project, fullname, tag_to_add
                            )

                elif key == "mask_image":
                    self.inheritance_dict[value] = self.spm_mat_file

                elif key == "residual_image":
                    self.inheritance_dict[value] = self.spm_mat_file

                elif key == "residual_images":
                    for fullname in value:
                        self.inheritance_dict[fullname] = self.spm_mat_file

                elif key == "RPVimage":
                    self.inheritance_dict[value] = self.spm_mat_file

        # Return the requirement, outputs and inheritance_dict
        return self.make_initResult()

    def run_process_mia(self):
        """Dedicated to the process launch step of the brick."""
        super(EstimateModel, self).run_process_mia()
        self.process.spm_mat_file = os.path.abspath(self.spm_mat_file)
        self.process.estimation_method = self.estimation_method
        self.process.write_residuals = self.write_residuals

        # self.process.flags = self.flags
        # Removing the image files to avoid a bug
        # I do not observe the bug now, i comment the following lines:
        # TODO: In fact, self.outputs is == {} at this point(see issue #272).
        #       If necessary, we can use the dict4runtine object?
        #
        # for key, value in self.outputs.items():
        #   if key not in ["out_spm_mat_file"]:
        #        if value not in ["<undefined>", Undefined]:
<<<<<<< HEAD
        #            if type(value) in [list,
        #                               traits.TraitListObject,
        #                               traits.List]:
=======

        #            if type(value) in [list, traits.TraitListObject,
        #                               traits.List]:

>>>>>>> 2772830a
        #                for element in value:
        #                    if os.path.isfile(element):
        #                        os.remove(element)
        #           else:
        #                if os.path.isfile(value):
        #                    os.remove(value)
        # self.process.run()
        return self.process.run(configuration_dict={})


class Level1Design(ProcessMIA):
    """
    * Specification of the GLM design matrix, fMRI data files and filtering.

    Please, see the complete documentation for the Level1Design brick
    in the populse.mia_processes web site
    <https://populse.github.io/mia_processes/html/documentation/bricks/stats/spm/LevelDesign.html>

    """

    def __init__(self):
        """Dedicated to the attributes initialisation / instantiation.

        The input and output plugs are defined here. The special
        'self.requirement' attribute (optional) is used to define the
        third-party products necessary for the running of the brick.
        """
        # Initialisation of the objects needed for the launch of the brick
        super(Level1Design, self).__init__()

        # Third party softwares required for the execution of the brick
        self.requirement = ["spm", "nipype"]

        # Inputs description
        timing_units_desc = "One of 'scans' or 'secs'"
        interscan_interval_desc = "TR in secs (a float)"
        microtime_resolution_desc = (
            "The number of time-bins per scan used "
            "to build regressors (an integer)"
        )
        microtime_onset_desc = (
            "The reference time-bin at which the "
            "regressors are resampled to coincide with "
            "data acquisition (an integer)"
        )
        sess_scans_desc = (
            "The fMRI scan for each session (a list of items "
            "which are a pathlike object or string representing "
            "an existing file)"
        )
        sess_cond_names_desc = (
            "The name of each condition (list of items "
            "which are a list of items which are a "
            "string)"
        )
        sess_cond_onsets_desc = (
            "The onset times (in seconds or in scans) of "
            "the epochs or events within each condition "
            "(a list of items which are a list of items "
            "which are a list of items which are a "
            "float)"
        )
        sess_cond_durations_desc = (
            "The duration times (in seconds or in "
            "scans) of the epochs within each "
            "condition (a list of items which are a "
            "list of items which are a list of items "
            "which are a float)"
        )
        sess_cond_tmod_desc = (
            "Allows for the characterisation of linear or "
            "nonlinear time effects (a list of items which "
            "are a list of items which are 0 or 1 or 2 or 3 "
            "or 4 or 5 or 6)"
        )
        sess_cond_pmod_names_desc = (
            "The name of the parametric modulation (a "
            "list of items which are a list of items "
            "which are a list of items which are a "
            "string)"
        )
        sess_cond_pmod_values_desc = (
            "The values used for the parametric "
            "modulation, one for each occurence of "
            "the event (a list of items which are a "
            "list of items which are a list of items "
            "which are a list of items which are a "
            "float)"
        )
        sess_cond_pmod_polys_desc = (
            "The polynomial expansion used for the "
            "parametric modulation (a list of items "
            "which are a list of items which are a "
            "list of items which are 1 or 2 or 3 or 4 "
            "or 5 or 6)"
        )
        sess_cond_orth_desc = (
            "Orthogonalise regressors within trial types "
            "(a list of items which are a list of items "
            "which are 0 or 1)"
        )
        sess_multi_desc = (
            "A *.mat file containing details of the multiple "
            "experimental conditions for each session (a list "
            "of items which are a filename)"
        )
        sess_regress_desc = (
            "Additional columns included in the design "
            "matrix, which may model effects that would not "
            "be convolved with the haemodynamic response (a "
            "list of items which are a list of items which "
            "are a dictionary with keys which are 'name' or "
            "'val' and with values which are a string or a "
            "list of float)"
        )
        sess_multi_reg_desc = (
            "The .mat/.txt file(s) containing details of "
            "multiple regressors (a list of items which are "
            "a filename)"
        )
        sess_hpf_desc = "High-pass filter (a list of items which are a float)"
        factor_info_desc = (
            "A list of items which are a dictionary for each "
            "factor with keys which are 'name' or 'levels' "
            "and with values which are a string (name of the "
            "factor) or an integer (number of levels for the "
            "factor)"
        )
        bases_desc = (
            "To define basic functions for modeling hemodynamic "
            "response (a 'none' string or a dictionary with keys "
            "which are 'hrf' or 'fourier' or 'fourier_han' or "
            "'gamma' or 'fir' and with values which are a dictionary "
            "with keys which are 'derivs' or 'length' or 'order' and "
            "with values which are a list or a float or an integer)"
        )
        volterra_expansion_order_desc = (
            "One of 1 or 2 (1: do not model "
            "interactions, 2: model interactions)"
        )
        global_intensity_normalization_desc = (
            "Global intensity normalisation "
            "with scaling or not (one of "
            "'none' or 'scaling')"
        )
        mask_threshold_desc = (
            "Masking threshold, defined as proportion of " "globals (a float)"
        )
        mask_image_desc = (
            "Image for explicitly masking the analysis (a "
            "pathlike object or string representing a file)"
        )
        model_serial_correlations_desc = (
            "one of AR(1), or FAST or none "
            "(AR(1): autoregressive model, "
            "FAST: available in SPM12, "
            "none: serial correlation is "
            "ignored)"
        )

        # Outputs description
        spm_mat_file_desc = (
            "SPM.mat file (a pathlike object or string " "representing a file"
        )

        # Inputs traits
        self.add_trait(
            "timing_units",
            traits.Enum(
                "scans",
                "secs",
                usedefault=True,
                output=False,
                optional=True,
                desc=timing_units_desc,
            ),
        )

        # Plan to retrieve this parameter automatically from the database?
        self.add_trait(
            "interscan_interval",
            traits.Either(
                traits.Float(),
                Undefined,
                usedefault=True,
                output=False,
                optional=True,
                desc=interscan_interval_desc,
            ),
        )
        self.interscan_interval = Undefined

        self.add_trait(
            "microtime_resolution",
            traits.Int(
                16,
                usedefault=True,
                output=False,
                optional=True,
                desc=microtime_resolution_desc,
            ),
        )

        # In study without slice-timing correction, as cevastoc32,
        # it should be 8?
        self.add_trait(
            "microtime_onset",
            traits.Int(
                8,
                usedefault=True,
                output=False,
                optional=True,
                desc=microtime_onset_desc,
            ),
        )
        # TODO: mictotime onset (fmri_spec.timing.fmri_t0) = 1 in Amigo

        self.add_trait(
            "sess_scans",
            InputMultiPath(
                File(exists=True),
                usedefault=True,
                output=False,
                desc=sess_scans_desc,
            ),
        )

        self.add_trait(
            "sess_cond_names",
            traits.List(
                traits.Either(traits.List(traits.String()), None),
                value=[[]],
                output=False,
                optional=True,
                desc=sess_cond_names_desc,
            ),
        )

        self.add_trait(
            "sess_cond_onsets",
            traits.List(
                traits.Either(traits.List(traits.List(traits.Float())), None),
                value=[[[]]],
                output=False,
                optional=True,
                desc=sess_cond_onsets_desc,
            ),
        )

        self.add_trait(
            "sess_cond_durations",
            traits.List(
                traits.Either(traits.List(traits.List(traits.Float())), None),
                value=[[[]]],
                output=False,
                optional=True,
                desc=sess_cond_durations_desc,
            ),
        )

        self.add_trait(
            "sess_cond_tmod",
            traits.List(
                traits.Either(
                    traits.List(traits.Enum(0, 1, 2, 3, 4, 5, 6)), None
                ),
                value=[[0]],
                output=False,
                optional=True,
                desc=sess_cond_tmod_desc,
            ),
        )

        self.add_trait(
            "sess_cond_pmod_names",
            traits.List(
                traits.Either(
                    traits.List(
                        traits.Either(traits.List(traits.String()), None)
                    ),
                    None,
                ),
                value=[[[]]],
                output=False,
                optional=True,
                desc=sess_cond_pmod_names_desc,
            ),
        )

        self.add_trait(
            "sess_cond_pmod_values",
            traits.List(
                traits.Either(
                    traits.List(
                        traits.Either(
                            traits.List(traits.List(traits.Float())), None
                        )
                    ),
                    None,
                ),
                value=[[[[]]]],
                output=False,
                optional=True,
                desc=sess_cond_pmod_values_desc,
            ),
        )

        self.add_trait(
            "sess_cond_pmod_polys",
            traits.List(
                traits.Either(
                    traits.List(
                        traits.Either(
                            traits.List(traits.Enum(1, 2, 3, 4, 5, 6)), None
                        )
                    ),
                    None,
                ),
                value=[[[]]],
                output=False,
                optional=True,
                desc=sess_cond_pmod_polys_desc,
            ),
        )

        self.add_trait(
            "sess_cond_orth",
            traits.List(
                traits.Either(traits.List(traits.Enum(0, 1)), None),
                value=[[]],
                output=False,
                optional=True,
                desc=sess_cond_orth_desc,
            ),
        )

        self.add_trait(
            "sess_multi",
            traits.List(
                traits.File(),
                value=[],
                output=False,
                optional=True,
                desc=sess_multi_desc,
            ),
        )

        self.add_trait(
            "sess_regress",
            traits.List(
                traits.List(
                    traits.Dict(
                        traits.Enum("name", "val"),
                        traits.Union(traits.Str, traits.List(traits.Float())),
                    )
                ),
                value=[[]],
                output=False,
                optional=True,
                desc=sess_regress_desc,
            ),
        )

        self.add_trait(
            "sess_multi_reg",
            InputMultiPath(
                traits.Either(traits.List(traits.File()), None),
                value=[[]],
                output=False,
                optional=True,
                desc=sess_multi_reg_desc,
            ),
        )

        self.add_trait(
            "sess_hpf",
            traits.List(
                traits.Float(),
                value=[427.2],
                usedefault=True,
                output=False,
                optional=True,
                desc=sess_hpf_desc,
            ),
        )
        # TODO: 427.2 corresponds to the value used in Amigo
        #       Duration * TR * 3.56 = 427.2 if Duration == 40 and
        #       TR == 3s; why 3.56 ?
        #       I was expecting rather to:
        #       (time between first block start
        #        - second block start) * TR *2 = 80 *3 *2 = 480
        #       Can we code an automatic recovery procedure for the
        #       hpf parameter ?
        #       (in this case, the user would have to declare additional
        #       tags in the database, like the block duration !)

        self.add_trait(
            "factor_info",
            traits.List(
                traits.Dict(
                    traits.Enum("name", "levels"),
                    traits.Either(traits.Str, traits.Int),
                ),
                usedefault=True,
                output=False,
                optional=True,
                desc=factor_info_desc,
            ),
        )

        # traits.Union available from traits 6.1
        self.add_trait(
            "bases",
            traits.Union(
                traits.Dict(
                    traits.Enum(
                        "hrf", "fourier", "fourier_han", "gamma", "fir"
                    ),
                    traits.Dict(
                        traits.Enum("derivs", "length", "order"),
                        traits.Union(
                            traits.Enum([0, 0], [1, 0], [1, 1]),
                            traits.Int,
                            traits.Float,
                        ),
                    ),
                ),
                traits.Enum(["none"]),
                usedefault=True,
                output=False,
                optional=True,
                desc=bases_desc,
            ),
        )
        self.bases = {"hrf": {"derivs": [0, 0]}}

        self.add_trait(
            "volterra_expansion_order",
            traits.Enum(
                1,
                2,
                usedefault=True,
                output=False,
                optional=True,
                desc=volterra_expansion_order_desc,
            ),
        )

        self.add_trait(
            "global_intensity_normalization",
            traits.Enum(
                "none",
                "scaling",
                usedefault=True,
                output=False,
                optional=True,
                desc=global_intensity_normalization_desc,
            ),
        )

        self.add_trait(
            "mask_threshold",
            traits.Float(
                0.8,
                usedefault=True,
                output=False,
                optional=True,
                desc=mask_threshold_desc,
            ),
        )

        self.add_trait(
            "mask_image",
            ImageFileSPM(output=False, optional=True, desc=mask_image_desc),
        )

        self.add_trait(
            "model_serial_correlations",
            traits.Enum(
                "AR(1)",
                "FAST",
                "none",
                usedefault=True,
                output=False,
                optional=True,
                desc=model_serial_correlations_desc,
            ),
        )

        # Output traits
        self.add_trait(
            "spm_mat_file", File(output=True, desc=spm_mat_file_desc)
        )

        # Special parameter used as a messenger for the run_process_mia method
        self.add_trait(
            "dict4runtime",
            traits.Dict(output=False, optional=True, userlevel=1),
        )

        self.init_default_traits()
        self.init_process("nipype.interfaces.spm.Level1Design")

    def _get_conditions(self, idx_session, idx_cond):
        """Generate the condition dictionary.

        One condition dictionary is generated for each condition.
        The condition dictionary has the following keys:
        - name (a string)
        - onset (a list of float)
        - duration (a list of float)
        - tmod (an integer between 0 and 6)
        - pmod a dictionary
        - orth (0 or 1)

        :param idx_session: session index.
        :param idx_cond: condition index
        :returns: conditions dictionary
        """
        cond = dict()
        cond["name"] = self.sess_cond_names[idx_session][idx_cond]
        onset = []

        for i, value in enumerate(
            self.sess_cond_onsets[idx_session][idx_cond]
        ):
            onset.insert(i, np.float64(value))

        cond["onset"] = onset

        if (
            len(self.sess_cond_durations[idx_session][idx_cond])
            == len(self.sess_cond_onsets[idx_session][idx_cond])
        ) or (len(self.sess_cond_durations[idx_session][idx_cond]) == 1):
            duration = []

            for i, value in enumerate(
                self.sess_cond_durations[idx_session][idx_cond]
            ):
                duration.insert(i, np.float64(value))
            cond["duration"] = duration

        else:
            msg = QMessageBox()
            msg.setIcon(QMessageBox.Warning)
            msg.setWindowTitle("Level1Design Error!")
            msg.setText(
                "Warning: The number of values in the "
                "sess_cond_durations parameter does not correspond to "
                "the number of values in the sess_cond_onsets "
                "parameter, for the session '{0}' and the "
                "condition '{1}'! Pease, check your "
                "settings ...".format(idx_session, cond["name"])
            )
            msg.setStandardButtons(QMessageBox.Close)
            msg.buttonClicked.connect(msg.close)
            msg.exec()
            return False

        try:
            cond["tmod"] = self.sess_cond_tmod[idx_session][idx_cond]

        except IndexError:
            msg = QMessageBox()
            msg.setIcon(QMessageBox.Warning)
            msg.setWindowTitle("Level1Design Error!")
            msg.setText(
                "Warning: It seems that not all sess_cond_tmod "
                "parameter values are defined for all conditions. "
                "Each condition must have a value for the "
                "sess_cond_tmod parameter. Please, check the "
                "sess_cond_tmod parameter and try again to initialize "
                "the pipeline ...!"
            )
            msg.setStandardButtons(QMessageBox.Close)
            msg.buttonClicked.connect(msg.close)
            msg.exec()
            return False

        if (self.sess_cond_pmod_names) != [[[]]]:
            if self.sess_cond_pmod_names[idx_session][idx_cond]:
                pmods = []

                for i, val in enumerate(
                    self.sess_cond_pmod_names[idx_session][idx_cond]
                ):
                    pmod = dict()
                    pmod["name"] = val
                    param = []

                    for j, val in enumerate(
                        self.sess_cond_pmod_values[idx_session][idx_cond][i]
                    ):
                        param.insert(j, np.float64(val))

                    pmod["param"] = param
                    pmod["poly"] = self.sess_cond_pmod_polys[idx_session][
                        idx_cond
                    ][i]
                    pmods.append(pmod)

                cond["pmod"] = pmods

        try:
            cond["orth"] = self.sess_cond_orth[idx_session][idx_cond]

        except IndexError:
            msg = QMessageBox()
            msg.setIcon(QMessageBox.Warning)
            msg.setWindowTitle("Level1Design Error!")
            msg.setText(
                "Warning: It seems that not all sess_cond_orth "
                "parameter values are defined for all conditions. "
                "Each condition must have a value for the "
                "sess_cond_orth parameter. Please, check the "
                "sess_cond_orth parameter and try again to initialize "
                "the pipeline ...!"
            )
            msg.setStandardButtons(QMessageBox.Close)
            msg.buttonClicked.connect(msg.close)
            msg.exec()
            return False

        return cond

    def _get_session_info(self, idx_session):
        """Generate the session_info parameter for each session.

        The 'session_info' dictonary is equivalent to the 'sess'
        structure array spm parameter, for each session. It therefore includes
        the 'scans', 'cond', 'multi', 'regress', 'multi_reg' and 'hpf' keys,
        like for the 'sess' parameter of spm.

        :param idx_session: session index.
        :returns: session_info, beta_sess parameters and condition number
        """
        session_info = dict()  # The information for this session
        beta_sess = 0  # The regressors number for this session
        cond_nb = 0  # The condition number for this session

        # scans
        session_info["scans"] = self.sess_scans[idx_session]

        # cond
        if self.sess_cond_names[idx_session]:
            cond = []

            # idx_cond: condition index
            for idx_cond in range(len(self.sess_cond_names[idx_session])):
                condition = self._get_conditions(idx_session, idx_cond)
                cond.append(condition)
                beta_sess += 1
                cond_nb += 1

                if "pmod" in condition.keys():
                    for i in condition["pmod"]:
                        beta_sess += i["poly"]

                if "tmod" in condition.keys():
                    beta_sess += condition["tmod"]

            session_info["cond"] = cond

        # multi
        if self.sess_multi and self.sess_multi[idx_session]:
            session_info["multi"] = {self.sess_multi[idx_session]}
            mat = scipy.io.loadmat(
                self.sess_multi[idx_session], squeeze_me=True
            )

            if "names" in mat:
                beta_sess += mat["names"].shape[0]
                cond_nb += mat["names"].shape[0]

            if "pmod" in mat:
                for i in range(len(mat["pmod"])):
                    if isinstance(mat["pmod"][i][2], int):
                        beta_sess += mat["pmod"][i][2]

                    elif isinstance(mat["pmod"][i][2], np.ndarray):
                        for j in range(len(mat["pmod"][i][2])):
                            beta_sess += mat["pmod"][i][2][j]

            if "tmod" in mat:
                for i in range(len(mat["tmod"])):
                    beta_sess += mat["tmod"][i]

        # Don't understand what's the point of multiplier attribute.
        # Moreover, it does not seem to be used afterwards!
        # multiplier = 1

        # if 'hrf' in self.bases.keys():
        #    if 'deriv' in self.bases['hrf'].keys():
        #        multiplier = sum(self.bases['hrf']['deriv']) + 1

        # regress
        if (
            (self.sess_regress not in ["<undefined>", Undefined])
            and (not all([not elem for elem in self.sess_regress]))
            and (self.sess_regress[idx_session])
        ):
            for regressor in self.sess_regress[idx_session]:
                val = []

                for j, value in enumerate(regressor["val"]):
                    val.insert(j, np.float64(value))

                regressor["val"] = val
                beta_sess += 1

            session_info["regress"] = self.sess_regress[idx_session]

        # multi_reg
        if (
            (self.sess_multi_reg not in ["<undefined>", Undefined])
            and (not all([not elem for elem in self.sess_multi_reg]))
            and (self.sess_multi_reg[idx_session])
        ):
            session_info["multi_reg"] = []

            for reg_file in self.sess_multi_reg[idx_session]:
                if os.path.basename(reg_file)[0:3] == "rp_":
                    beta_sess += 6

                if os.path.splitext(reg_file)[1] == ".mat":
                    mat = scipy.io.loadmat(reg_file)
                    beta_sess += mat["R"].shape[1]

                reg_to_add = [{reg_file}]
                session_info["multi_reg"].append(reg_to_add)

        # hpf
        if self.sess_hpf[idx_session]:
            session_info["hpf"] = self.sess_hpf[idx_session]

        beta_sess += 1
        return session_info, beta_sess, cond_nb

    def list_outputs(self, is_plugged=None):
        """Dedicated to the initialisation step of the brick.

        The main objective of this method is to produce the outputs of the
        bricks (self.outputs) and the associated tags (self.inheritance_dict),
        The optional self.inheritance_dict can have two structures. On the one
        hand it can be a dictionary whose keys are the documents to inherit
        metadata and the values the documents used for the inheritance of
        these metadata. On the other hand, it can be a dictionary whose keys
        are the documents to inherit metadata and the values are dictionary
        with two keys; parent (for usual inheritance) or own_tags (to add a
        new tag or modify an existing one). In order not to include an output
        in the database, the name of the plug related to this output must be
        an element of the list corresponding to the value of the optional key
        "notInDb" of the self.outputs dictionary. To work properly this method
        must return self.make_initResult() object.

        :param is_plugged: the state, linked or not, of the plugs.
        :returns: a dictionary with requirement, outputs and inheritance_dict.
        """
        # Using the inheritance to ProcessMIA class, list_outputs method
        super(Level1Design, self).list_outputs()

        # Outputs definition and tags inheritance (optional)
        if (
            (self.sess_scans)
            and (self.sess_scans not in ["<undefined>", Undefined])
            and (self.sess_scans[0] not in ["<undefined>", Undefined])
        ):
<<<<<<< HEAD
            dir_name = ''
            subjects_names = []
            for idx_session in range(len(self.sess_scans)):
                sub_name = get_dbFieldValue(
                    self.project,
                    self.sess_scans[idx_session],
                    "PatientName"
                )
                if sub_name is None:
                    print("Please, fill 'PatientName' tag "
                          "in the database")
                    return self.make_initResult()
                if sub_name not in subjects_names:
                    subjects_names.append(sub_name)
                    dir_name += sub_name + '_'
=======
            # The management of self.process.output_directory could be
            # delegated to the
            # populse_mia.user_interface.pipeline_manager.process_mia
            # module. We can't do it at the moment because the
            # sync_process_output_traits() of the
            # capsul/process/nipype_process module raises an exception
            # in nipype if the mandatory parameter are not yet defined!
            if self.output_directory:
                self.process.output_directory = self.output_directory
>>>>>>> 2772830a

            if self.output_directory:
                # Create a directory for this analysis
                out_directory = os.path.join(self.output_directory,
                                             dir_name + 'data')
                if not os.path.exists(out_directory):
                    os.mkdir(out_directory)
                self.process.output_directory = out_directory
                self.dict4runtime["out_directory"] = out_directory
            else:
                print("No output_directory was found...!\n")
                return self.make_initResult()

            self.outputs["spm_mat_file"] = os.path.join(
                out_directory, "SPM.mat"
            )

            sessions = []  # The total session_info parameter for nipype
            beta = 0  # The total number of regressors in the GLM design matrix
            cond_totNb = 0  # The total number of condition in cond and multi

            # idx_session: session index
            for idx_session in range(len(self.sess_scans)):
                # session_info: All parameters by session (Scans, Conditions,
                # Multiple conditions, Regressors, Multiple regressors,
                # High-pass filter)
                # beta_sess: Number of regressors by session
                session_info, beta_sess, cond_nb = self._get_session_info(
                    idx_session
                )
                sessions.append(session_info)
                beta += beta_sess
                cond_totNb += cond_nb

            if self.volterra_expansion_order == 2:
                beta += int((cond_totNb + 1) * cond_totNb / 2)

            # self.sessions = sessions  # The session_info for nipype
            self.dict4runtime["sessions"] = sessions

            # Some tests to check that the definition of the parameters for
            # the self.sessions went well:
            # - If self.sessions have no key in ['cond', 'multi', 'regress',
            #   'multi_reg'], or a condition is False, we can think there is
            #   an initialisation issue ...
            check = True  # Flag to stop the check processes
            init_res = []  # Initialisation result; True: Ok, False: Fail

            for i in sessions:
                for j in ["cond", "multi", "regress", "multi_reg"]:
                    if j in i.keys():
                        init_res.append(True)

                if i.get("cond") is not None and i.get("cond") is False:
                    init_res.append(False)

                if (True not in init_res or False in init_res) and (check):
                    check = False
                    self.outputs = {}
                    print(
                        "\nThere seems to be a problem in the definition of "
                        "session parameters. The initialisation failed, "
                        "please, check your settings  ..."
                    )

            # - If sess_multi_reg is plugged and sessions have no multi_reg
            #   key, we can think there is an initialisation issue ...

            if self.sess_multi_reg != [[]] and check:
                init_res = []
                [
                    init_res.append(True)
                    for i in sessions
                    if "multi_reg" in i.keys()
                ]

                if not any(init_res):
                    self.outputs = {}
                    print(
                        "\nThe sess_multi_reg plug is linked to a node. "
                        "However, no parameters for multi_reg have been "
                        "defined in the nipype session_info during "
                        "initialisation. This leads to an initialisation "
                        "failure. Please, unplug the sess_multi_reg plug if "
                        "not needed or check your settings ..."
                    )

            # - If sess_multi is plugged and sessions have no multi key,
            #   we can think there is an initialisation issue ...

            # if is_plugged['sess_multi'] and check:
            if self.sess_multi != [] and check:
                init_res = []
                [
                    init_res.append(True)
                    for i in sessions
                    if "multi" in i.keys()
                ]

                if not any(init_res):
                    self.outputs = {}
                    print(
                        "\nThe sess_multi plug is linked to a node. However, "
                        "no parameters for sess_multi have been defined in "
                        "the nipype session_info during initialisation. This "
                        "leads to an initialisation failure. Please, unplug "
                        "the sess_multi plug if not needed or check your "
                        "settings ..."
                    )

        if self.outputs:
            self.inheritance_dict[self.outputs["spm_mat_file"]] = dict()
            # FIXME: Currently, spm_mat_file will only inherit the first scan
            #        if there are several scans in self.sess_scans. This
            #        requires some thought on how to operate in a more general
            #        framework
            self.inheritance_dict[self.outputs["spm_mat_file"]][
                "parent"
            ] = self.sess_scans[0]
            self.inheritance_dict[self.outputs["spm_mat_file"]][
                "own_tags"
            ] = []
            tag_to_add = dict()
            tag_to_add["name"] = "Regress num"
            tag_to_add["field_type"] = FIELD_TYPE_INTEGER
            tag_to_add["description"] = "Total number of regressors"
            tag_to_add["visibility"] = True
            tag_to_add["origin"] = TAG_ORIGIN_USER
            tag_to_add["unit"] = None
            tag_to_add["default_value"] = None
            tag_to_add["value"] = beta
            self.inheritance_dict[self.outputs["spm_mat_file"]][
                "own_tags"
            ].append(tag_to_add)
            # FIXME: In the latest version of mia, indexing of the
            #        database with particular tags defined in the
            #        processes is done only at the end of the
            #        initialisation of the whole pipeline. So we
            #        cannot use the value of these tags in other
            #        processes of the pipeline at the time of
            #        initialisation (see populse_mia #290). Unti
            #        better we use a quick and dirty hack with the
            #        set_dbFieldValue() function !
            set_dbFieldValue(
                self.project, self.outputs["spm_mat_file"], tag_to_add
            )
            dyn_num = 0

            for scan in self.sess_scans:
                patient_name = get_dbFieldValue(
                    self.project, scan, "PatientName"
                )

                if patient_name is not None:
                    tag_to_add = dict()
                    tag_to_add["name"] = "PatientName"
                    tag_to_add["field_type"] = FIELD_TYPE_STRING
                    tag_to_add["description"] = ""
                    tag_to_add["visibility"] = True
                    tag_to_add["origin"] = TAG_ORIGIN_USER
                    tag_to_add["unit"] = None
                    tag_to_add["default_value"] = None
                    tag_to_add["value"] = patient_name
                    self.inheritance_dict[self.outputs["spm_mat_file"]][
                        "own_tags"
                    ].append(tag_to_add)
                    # FIXME: In the latest version of mia, indexing of the
                    #        database with particular tags defined in the
                    #        processes is done only at the end of the
                    #        initialisation of the whole pipeline. So we
                    #        cannot use the value of these tags in other
                    #        processes of the pipeline at the time of
                    #        initialisation (see populse_mia #290). Unti
                    #        better we use a quick and dirty hack with the
                    #        set_dbFieldValue() function !
                    set_dbFieldValue(
                        self.project, self.outputs["spm_mat_file"], tag_to_add
                    )

                else:
                    print(
                        "\nLevel1Design:\n The PatientName tag is not filled "
                        "in the database for the {} file ...\nThis may cause "
                        "issues in the further operation of the "
                        "pipeline...\n".format(scan)
                    )

                age = get_dbFieldValue(self.project, scan, "Age")

                if age is not None:
                    tag_to_add = dict()
                    tag_to_add["name"] = "Age"
                    tag_to_add["field_type"] = "int"
                    tag_to_add["description"] = ""
                    tag_to_add["visibility"] = True
                    tag_to_add["origin"] = "user"
                    tag_to_add["unit"] = None
                    tag_to_add["default_value"] = None
                    tag_to_add["value"] = age
                    set_dbFieldValue(
                        self.project, self.outputs["spm_mat_file"], tag_to_add
                    )

                pathology = get_dbFieldValue(self.project, scan, "Pathology")

                if pathology is not None:
                    tag_to_add = dict()
                    tag_to_add["name"] = "Pathology"
                    tag_to_add["field_type"] = "string"
                    tag_to_add["description"] = ""
                    tag_to_add["visibility"] = True
                    tag_to_add["origin"] = "user"
                    tag_to_add["unit"] = None
                    tag_to_add["default_value"] = None
                    tag_to_add["value"] = pathology
                    set_dbFieldValue(
                        self.project, self.outputs["spm_mat_file"], tag_to_add
                    )

                dimensions = get_dbFieldValue(
                    self.project,
                    scan,
                    "Dataset dimensions (Count, X,Y,Z,T...)",
                )

                if (
                    (dimensions is not None)
                    and (isinstance(dimensions, list))
                    and (len(dimensions) == 5)
                ):
                    dyn_num += dimensions[4]
                    tag_to_add = dict()
                    tag_to_add["name"] = "Dynamic Number"
                    tag_to_add["field_type"] = FIELD_TYPE_INTEGER
                    tag_to_add["description"] = (
                        "Total number of dynamics in " "the functionals"
                    )
                    tag_to_add["visibility"] = True
                    tag_to_add["origin"] = TAG_ORIGIN_USER
                    tag_to_add["unit"] = None
                    tag_to_add["default_value"] = None
                    tag_to_add["value"] = dyn_num
                    self.inheritance_dict[self.outputs["spm_mat_file"]][
                        "own_tags"
                    ].append(tag_to_add)
                    # FIXME: In the latest version of mia, indexing of the
                    #        database with particular tags defined in the
                    #        processes is done only at the end of the
                    #        initialisation of the whole pipeline. So we
                    #        cannot use the value of these tags in other
                    #        processes of the pipeline at the time of
                    #        initialisation (see populse_mia #290). Unti
                    #        better we use a quick and dirty hack with the
                    #        set_dbFieldValue() function !
                    set_dbFieldValue(
                        self.project, self.outputs["spm_mat_file"], tag_to_add
                    )

                else:
                    print(
                        '\nLevel1Design:\nThe "dynamics number" tag is not '
                        "filled in the database for the {} file ...\nThis "
                        "may cause issues in the further operation of the "
                        "pipeline...\n".format(scan)
                    )

            if (self.interscan_interval is Undefined) and (
                "RepetitionTime"
                in self.project.session.get_fields_names(COLLECTION_CURRENT)
            ):
                # FIXME: Currently, spm_mat_file will only inherit the first
                #        scan if there are several scans in self.sess_scans.
                #        This requires some thought on how to operate in a
                #        more general framework
                rep_time = get_dbFieldValue(
                    self.project, self.sess_scans[0], "RepetitionTime"
                )
                if rep_time is not None:
                    self.interscan_interval = rep_time[0] / 1000

                else:
                    self.outputs = {}
                    print(
                        "\nLevel1Design:\n The interscan_interval parameter "
                        "could not be determined automatically because the "
                        '"repetition time" tag for the {} file is not filled '
                        "in the database. Please set this value and launch "
                        "the calculation again!\n".format(self.sess_scans[0])
                    )

            elif self.interscan_interval is Undefined:
                self.outputs = {}
                print(
                    "\nLevel1Design:\nThe interscan_interval parameter "
                    "(repetition time in seconds) could not be determined "
                    "automatically. Please set this value and launch the "
                    "calculation again!\n"
                )

        # Return the requirement, outputs and inheritance_dict
        return self.make_initResult()

    def run_process_mia(self):
        """Dedicated to the process launch step of the brick."""
        super(Level1Design, self).run_process_mia()
        # Removing the spm_mat_file to avoid a bug (nipy/nipype Issues #2612)
        if self.output_directory:
            out_file = os.path.join(self.dict4runtime["out_directory"],
                                    "SPM.mat")

            if os.path.isfile(out_file):
                os.remove(out_file)
        else:
            print("No output_directory was found...!\n")
        self.process.spm_mat_dir = self.dict4runtime["out_directory"]
        self.process.timing_units = self.timing_units
        self.process.interscan_interval = self.interscan_interval
        self.process.microtime_resolution = self.microtime_resolution
        self.process.microtime_onset = self.microtime_onset
        self.process.session_info = self.dict4runtime["sessions"]
        self.process.factor_info = self.factor_info
        self.process.bases = self.bases
        self.process.volterra_expansion_order = self.volterra_expansion_order
        (
            self.process.global_intensity_normalization
        ) = self.global_intensity_normalization
        self.process.mask_threshold = self.mask_threshold

        # Only one mask can be defined in spm. If more than one is given, only
        # the first one will be used for all sessions ...
        if self.mask_image != Undefined:
            if type(self.mask_image) in [
                list,
                traits.TraitListObject,
                traits.List,
            ]:
                self.process.mask_image = os.path.abspath(self.mask_image[0])

            else:
                self.process.mask_image = os.path.abspath(self.mask_image)

        self.process.model_serial_correlations = self.model_serial_correlations

<<<<<<< HEAD
=======
        # self.process.run()
>>>>>>> 2772830a
        return self.process.run(configuration_dict={})<|MERGE_RESOLUTION|>--- conflicted
+++ resolved
@@ -188,64 +188,18 @@
             ),
         )
 
-<<<<<<< HEAD
-        self.add_trait("beta_images",
-                       InputMultiPath(File(),
-                                      output=False,
-                                      copyfile=False,
-                                      desc=beta_images_desc)
-                       )
-
-        self.add_trait("residual_image",
-                       File(output=False,
-                            copyfile=False,
-                            desc=residual_image_desc)
-                       )
-
+        self.add_trait(
+            "beta_images", InputMultiPath(File(), output=False, copyfile=False)
+        )
+        self.add_trait("residual_image", File(output=False, copyfile=False))
         # self.add_trait(
-        #     "out_dir_name",
-        #     traits.Either(
-        #         (traits.String(), Undefined),
-        #         output=False,
-        #         optional=True,
-        #         desc=out_dir_name_desc,
-        #     ),
+        #     "use_derivs",
+        #     traits.Bool(output=False, optional=True, xor=["group_contrast"]),
         # )
-        # self.out_dir_name = Undefined
-
-        # self.add_trait("use_derivs",
-        #                traits.Bool(output=False,
-        #                            optional=True,
-        #                            xor=["group_contrast"],
-        #                            desc=use_derivs_desc),
-        #                )
-
-        # self.add_trait("group_contrast",
-        #                traits.Bool(output=False,
-        #                            optional=True,
-        #                            xor=["use_derivs"],
-        #                            desc=group_contrast_desc),
-        #                )
-=======
-        # self.add_trait("multi_reg", traits.List(output=False, optional=True))
-        # self.add_trait("contrasts",
-        #                traits.List([('+', 'T', ['R1_1'], [1])],
-        #                output=False,
-        #                optional=True))
-
-        self.add_trait(
-            "beta_images", InputMultiPath(File(), output=False, copyfile=False)
-        )
-        self.add_trait("residual_image", File(output=False, copyfile=False))
-        self.add_trait(
-            "use_derivs",
-            traits.Bool(output=False, optional=True, xor=["group_contrast"]),
-        )
-        self.add_trait(
-            "group_contrast",
-            traits.Bool(output=False, optional=True, xor=["use_derivs"]),
-        )
->>>>>>> 2772830a
+        # self.add_trait(
+        #     "group_contrast",
+        #     traits.Bool(output=False, optional=True, xor=["use_derivs"]),
+        # )
 
         # Outputs
         self.add_trait("con_images",
@@ -354,9 +308,6 @@
             (self.spm_mat_file)
             and (self.spm_mat_file not in ["<undefined>", Undefined])
         ):
-<<<<<<< HEAD
-            spm_mat_dir, spm_mat_file = os.path.split(self.spm_mat_file)
-=======
             # The management of self.process.output_directory could be
             # delegated to the
             # populse_mia.user_interface.pipeline_manager.process_mia
@@ -365,13 +316,12 @@
             # capsul/process/nipype_process module raises an exception
             # in nipype if the mandatory parameter are not yet defined!
 
->>>>>>> 2772830a
+            spm_mat_dir, spm_mat_file = os.path.split(self.spm_mat_file)
+
             if self.output_directory:
-                # self.process.output_directory = self.output_directory
                 # Change output_directory for this process in order to
                 # use a specific directory for each analysis
 
-                # if self.out_dir_name in ["<undefined>", Undefined]:
                 if (os.path.dirname(spm_mat_dir) == self.output_directory
                         and 'data' in os.path.basename(spm_mat_dir)):
                     # if spm_mat already in a subfolder for a analysis
@@ -428,13 +378,10 @@
                         self.output_directory, "con_{:04d}.nii".format(i)
                     )
                 )
-<<<<<<< HEAD
-=======
                 # spmT_files.append(os.path.join(path,
                 #                                'spmT_{:04d}.nii'.format(i)))
                 # con_files.append(os.path.join(path,
                 #                               'con_{:04d}.nii'.format(i)))
->>>>>>> 2772830a
 
             if spmT_files:
                 self.outputs["spmT_images"] = spmT_files
@@ -550,107 +497,12 @@
 
 class EstimateModel(ProcessMIA):
     """
-<<<<<<< HEAD
     * Estimation of model parameters using classical
     (ReML - Restricted Maximum Likelihood)*
 
     Please, see the complete documentation for the EstimateModel brick
     in the populse.mia_processes web site
     <https://populse.github.io/mia_processes/html/documentation/bricks/stats/spm/EstimateModel.html>`
-=======
-     - EstimateModel (User_processes.stats.spm.stats.EstimateModel) <=>
-       Model estimation (SPM12 name).
-    *** Estimation of model parameters using classical (ReML - Restricted
-        Maximum Likelihood) or Bayesian algorithms.***
-        * Input parameters:
-            # spm_mat_file <=> spmmat:
-              The SPM.mat file that contains the design specification
-              (a file object).
-                  <ex. /home/ArthurBlair/data/raw_data/SPM.mat>
-            # estimation_method <=> method:
-              Estimation  procedures for fMRI models (A dictionary with keys
-              which are ‘Classical’ or ‘Bayesian’ or ‘Bayesian2’ and with
-              values which are 1).
-                 - Classical: Restricted Maximum Likelihood (ReML) estimation
-                              of first or second level models
-                 - Bayesian: Bayesian estimation of first level models
-                             (not yet fully implemented)
-                 - Bayesian2: Bayesian estimation of second level models
-                              (not yet fully implemented)
-                  <ex. {'Classical': 1}>
-            # write_residuals <=> write_residuals:
-              Write images of residuals to disk. This is only implemented for
-              classical inference (a boolean)
-                  <ex. True>
-            # flags:
-              Additional arguments (a dictionary with keys which are any value
-              and with values which are any value)
-                  <ex. {}>
-            # version:
-              Version of spm (a string)
-                  <ex. spm12>
-            # tot_reg_num:
-              The total number of estimated regression coefficients
-              (an integer).
-                  <ex. 8>
-        * Output parameters:
-            # out_spm_mat_file:
-              The SPM.mat file containing specification of the design and
-              estimated model parameters (a pathlike object or string
-              representing an existing file).
-                  <ex. /home/ArthurBlair/data/raw_data/SPM.mat>
-            # beta_images:
-              Images of estimated regression coefficients beta_000k.img where
-              k indexes the kth regression coefficient (a list of items which
-              are a pathlike object or string representing an existing file).
-                  <ex. ['/home/ArthurBlair/data/raw_data/beta_0001.nii',
-                        '/home/ArthurBlair/data/raw_data/beta_0002.nii',
-                        '/home/ArthurBlair/data/raw_data/beta_0003.nii',
-                        '/home/ArthurBlair/data/raw_data/beta_0004.nii',
-                        '/home/ArthurBlair/data/raw_data/beta_0005.nii',
-                        '/home/ArthurBlair/data/raw_data/beta_0006.nii',
-                        '/home/ArthurBlair/data/raw_data/beta_0007.nii',
-                        '/home/ArthurBlair/data/raw_data/beta_0008.nii']>
-            # mask_image:
-              The mask.img image indicating which voxels were included in the
-              analysis (a pathlike object or string representing an
-              existing file).
-                  <ex. /home/ArthurBlair/data/raw_data/mask.nii>
-            # residual_image:
-              The ResMS.img image of the variance of the error (a pathlike
-              object or string representing an existing file).
-                  <ex. /home/ArthurBlair/data/raw_data/ResMS.nii >
-            # residual_images:
-              The individual error Res_000k.img images (a list of items which
-              are a pathlike object or string representing an existing file)
-              where k indexes the kth dynamic (fourth dimensional points of
-              the fuctional). These images are generated only if
-              write_residuals is True.
-                  <ex. ['/home/ArthurBlair/data/raw_data/Res_0001.nii',
-                        '/home/ArthurBlair/data/raw_data/Res_0002.nii',
-                        '/home/ArthurBlair/data/raw_data/Res_0003.nii',
-                        ...,
-                        '/home/ArthurBlair/data/raw_data/Res_0238.nii',
-                        '/home/ArthurBlair/data/raw_data/Res_0239.nii',
-                        '/home/ArthurBlair/data/raw_data/Res_0240.nii']>
-            # RPVimage:
-              The RPV.img image of the estimated resolution elements per voxel
-              (a pathlike object or string representing an existing file).
-                  <ex. /home/ArthurBlair/data/raw_data/RPV.nii>
-            # labels:
-                  <ex. >
-            # SDerror:
-                  <ex. >
-            # ARcoef:
-              Images of the autoregressive (AR) coefficient (a list of items
-              which are a pathlike object or string representing an
-              existing file).
-                  <ex. >
-            # Cbetas:
-                  <ex. >
-            # SDbetas:
-                  <ex. >
->>>>>>> 2772830a
 
     """
 
@@ -903,15 +755,10 @@
             and (self.estimation_method not in ["<undefined>", Undefined])
         ):
             im_form = "nii" if "12" in self.version else "img"
-<<<<<<< HEAD
             spm_mat_dir, spm_mat_file = os.path.split(self.spm_mat_file)
-            # The management of self.process.output_directory could be delegated
-            # to the populse_mia.user_interface.pipeline_manager.process_mia
-=======
             # The management of self.process.output_directory could be
             # delegated to the
             # populse_mia.user_interface.pipeline_manager.process_mia
->>>>>>> 2772830a
             # module. We can't do it at the moment because the
             # sync_process_output_traits() of the
             # capsul/process/nipype_process module raises an exception
@@ -953,52 +800,6 @@
             )
             # Detecting the number of beta files to create
             betas = []
-<<<<<<< HEAD
-=======
-            # Those lines are false, we cannot read in the
-            # self.spm_mat_file because it is not created yet! (1)
-            """
-            try:
-                spm_matFile = scipy.io.loadmat(self.spm_mat_file)
-                nb_reg = spm_matFile['SPM'][0,0]['Sess'][0,0]['col'].shape[1]
-                print("\n EstimateModel brick: {} regressors "
-                      "found ...\n".format(nb_reg))
-                nb_reg += 1  # Adding the constant value
-
-            except Exception as e:
-                print("\nEstimateModel brick exception; "
-                      "{0}: {1}\n".format(e.__class__, e))
-            if (  (not nb_reg) and (self.multi_reg) and
-              (self.multi_reg not in ['<undefined>', Undefined])  ):
-
-                for reg_file in self.multi_reg:
-                    # Those lines are false, we cannot read in all files in
-                    # self.multi_reg because they are not created yet! (2)
-
-                    if os.path.splitext(reg_file)[1] == '.txt':
-
-                        with open(reg_file) as f:
-                            first_line = f.readline()
-                            print('FIRST LINE', first_line)
-                            # Adding the constant value
-                            nb_reg += len(first_line.split()) + 1
-
-                    # and for other reg_file?
-
-                    # The current workaround to try to detect the number of
-                    # beta files to be created!
-                    # TODO: find a better way
-                    if os.path.basename(reg_file)[0:3] == 'rp_':
-                        nb_reg += 6
-
-                    if (os.path.basename(reg_file)[0:22] ==
-                            'regressor_physio_EtCO2'):
-                        nb_reg += 1
-
-                if nb_reg:
-                    nb_reg += 1 # Adding the constant value
-            """
->>>>>>> 2772830a
 
             if self.tot_reg_num in ["<undefined>", Undefined]:
                 tot_reg_numb = get_dbFieldValue(
@@ -1214,16 +1015,10 @@
         # for key, value in self.outputs.items():
         #   if key not in ["out_spm_mat_file"]:
         #        if value not in ["<undefined>", Undefined]:
-<<<<<<< HEAD
-        #            if type(value) in [list,
-        #                               traits.TraitListObject,
-        #                               traits.List]:
-=======
 
         #            if type(value) in [list, traits.TraitListObject,
         #                               traits.List]:
 
->>>>>>> 2772830a
         #                for element in value:
         #                    if os.path.isfile(element):
         #                        os.remove(element)
@@ -1991,7 +1786,14 @@
             and (self.sess_scans not in ["<undefined>", Undefined])
             and (self.sess_scans[0] not in ["<undefined>", Undefined])
         ):
-<<<<<<< HEAD
+            # The management of self.process.output_directory could be
+            # delegated to the
+            # populse_mia.user_interface.pipeline_manager.process_mia
+            # module. We can't do it at the moment because the
+            # sync_process_output_traits() of the
+            # capsul/process/nipype_process module raises an exception
+            # in nipype if the mandatory parameter are not yet defined!
+            
             dir_name = ''
             subjects_names = []
             for idx_session in range(len(self.sess_scans)):
@@ -2007,17 +1809,6 @@
                 if sub_name not in subjects_names:
                     subjects_names.append(sub_name)
                     dir_name += sub_name + '_'
-=======
-            # The management of self.process.output_directory could be
-            # delegated to the
-            # populse_mia.user_interface.pipeline_manager.process_mia
-            # module. We can't do it at the moment because the
-            # sync_process_output_traits() of the
-            # capsul/process/nipype_process module raises an exception
-            # in nipype if the mandatory parameter are not yet defined!
-            if self.output_directory:
-                self.process.output_directory = self.output_directory
->>>>>>> 2772830a
 
             if self.output_directory:
                 # Create a directory for this analysis
@@ -2361,8 +2152,4 @@
 
         self.process.model_serial_correlations = self.model_serial_correlations
 
-<<<<<<< HEAD
-=======
-        # self.process.run()
->>>>>>> 2772830a
         return self.process.run(configuration_dict={})