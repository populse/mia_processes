--- conflicted
+++ resolved
@@ -1722,10 +1722,6 @@
 
         self.process.in_file = self.in_file
         self.process.mask = self.mask_file
-<<<<<<< HEAD
-        #self.process.out = self.out
-=======
->>>>>>> cbc1c1da
 
         return self.process.run(configuration_dict={})
 
