--- conflicted
+++ resolved
@@ -36,12 +36,9 @@
 ##########################################################################
 # fmt: off
 # fmt: on
-<<<<<<< HEAD
+
+# Other imports
 import csv
-=======
-
-# Other imports
->>>>>>> 810ca512
 import os
 import re
 import shutil
